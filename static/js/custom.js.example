--- conflicted
+++ resolved
@@ -209,10 +209,7 @@
     Store.set('isSearchMarkerMovable', isSearchMarkerMovable)
     Store.set('showLocationMarker', showLocationMarker)
     Store.set('isLocationMarkerMovable', isLocationMarkerMovable)
-<<<<<<< HEAD
     Store.set('hidepresets', hidepresets)
-
-=======
 
     // Set rarities sprites
     Store.set('rarityCommon', rarityCommon)
@@ -222,7 +219,6 @@
     Store.set('rarityUltraRare', rarityUltraRare)
     Store.set('rarityNewSpawn', rarityNewSpawn)
 	
->>>>>>> f886ae84
     if (typeof window.orientation !== 'undefined' || isMobileDevice()) {
         Store.set('maxClusterZoomLevel', maxClusterZoomLevelMobile)
         Store.set('clusterZoomOnClick', clusterZoomOnClickMobile)
