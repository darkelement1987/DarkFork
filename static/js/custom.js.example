--- conflicted
+++ resolved
@@ -2,16 +2,9 @@
     'use strict'
 
     /* Settings. */
-<<<<<<< HEAD
     const showStartLocationMarker = true // Show a marker on the map's start location. Default: true.
     const isStartLocationMarkerMovable = true // Let the user move the start location marker around. Default: true.
     const showUserLocationMarker = true // Show a marker on the visitor's location. Default: true.
-=======
-    const showSearchMarker = true // Show a marker on the map's scan location. Default: false.
-    const isSearchMarkerMovable = false // Let the user move the scan location marker around. Doesn't do anything without --no-fixed-location. Default: false.
-    const showLocationMarker = true // Show a marker on the visitor's location. Default: false.
-    const isLocationMarkerMovable = false // Let the user move the visitor marker around. Default: false.
->>>>>>> d38b1e4f
 
     const scaleByRarity = true // Enable scaling by rarity. Default: true.
     const upscalePokemon = false // Enable upscaling of certain Pokemon (upscaledPokemon and notify list). Default: false.
