--- conflicted
+++ resolved
@@ -1083,11 +1083,9 @@
         default: false,
         type: StoreTypes.Boolean
     },
-<<<<<<< HEAD
     'hidepresets': {
         default: "",
         type: StoreTypes.JSON
-=======
     'showMedalRattata': {
         default: false,
         type: StoreTypes.Boolean
@@ -1119,7 +1117,6 @@
     'rarityNewSpawn': {
         default: 1,
         type: StoreTypes.Number
->>>>>>> f886ae84
     }
 
 }
