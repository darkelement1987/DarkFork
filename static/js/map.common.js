--- conflicted
+++ resolved
@@ -1083,11 +1083,9 @@
         default: false,
         type: StoreTypes.Boolean
     },
-<<<<<<< HEAD
     'favoriteLocations': {
         default: [],
         type: StoreTypes.JSON
-=======
     'showMedalRattata': {
         default: false,
         type: StoreTypes.Boolean
@@ -1095,7 +1093,6 @@
     'showMedalMagikarp': {
         default: false,
         type: StoreTypes.Boolean
->>>>>>> 263373e3
     }
 }
 
