/*global i8ln*/
/* eslint no-unused-vars: "off" */

var noLabelsStyle = [{
    featureType: 'poi',
    elementType: 'labels',
    stylers: [{
        visibility: 'off'
    }]
}, {
    'featureType': 'all',
    'elementType': 'labels.text.stroke',
    'stylers': [{
        'visibility': 'off'
    }]
}, {
    'featureType': 'all',
    'elementType': 'labels.text.fill',
    'stylers': [{
        'visibility': 'off'
    }]
}, {
    'featureType': 'all',
    'elementType': 'labels.icon',
    'stylers': [{
        'visibility': 'off'
    }]
}]
var light2Style = [{
    'elementType': 'geometry',
    'stylers': [{
        'hue': '#ff4400'
    }, {
        'saturation': -68
    }, {
        'lightness': -4
    }, {
        'gamma': 0.72
    }]
}, {
    'featureType': 'road',
    'elementType': 'labels.icon'
}, {
    'featureType': 'landscape.man_made',
    'elementType': 'geometry',
    'stylers': [{
        'hue': '#0077ff'
    }, {
        'gamma': 3.1
    }]
}, {
    'featureType': 'water',
    'stylers': [{
        'hue': '#00ccff'
    }, {
        'gamma': 0.44
    }, {
        'saturation': -33
    }]
}, {
    'featureType': 'poi.park',
    'stylers': [{
        'hue': '#44ff00'
    }, {
        'saturation': -23
    }]
}, {
    'featureType': 'water',
    'elementType': 'labels.text.fill',
    'stylers': [{
        'hue': '#007fff'
    }, {
        'gamma': 0.77
    }, {
        'saturation': 65
    }, {
        'lightness': 99
    }]
}, {
    'featureType': 'water',
    'elementType': 'labels.text.stroke',
    'stylers': [{
        'gamma': 0.11
    }, {
        'weight': 5.6
    }, {
        'saturation': 99
    }, {
        'hue': '#0091ff'
    }, {
        'lightness': -86
    }]
}, {
    'featureType': 'transit.line',
    'elementType': 'geometry',
    'stylers': [{
        'lightness': -48
    }, {
        'hue': '#ff5e00'
    }, {
        'gamma': 1.2
    }, {
        'saturation': -23
    }]
}, {
    'featureType': 'transit',
    'elementType': 'labels.text.stroke',
    'stylers': [{
        'saturation': -64
    }, {
        'hue': '#ff9100'
    }, {
        'lightness': 16
    }, {
        'gamma': 0.47
    }, {
        'weight': 2.7
    }]
}]
var darkStyle = [{
    'featureType': 'all',
    'elementType': 'labels.text.fill',
    'stylers': [{
        'saturation': 36
    }, {
        'color': '#b39964'
    }, {
        'lightness': 40
    }]
}, {
    'featureType': 'all',
    'elementType': 'labels.text.stroke',
    'stylers': [{
        'visibility': 'on'
    }, {
        'color': '#000000'
    }, {
        'lightness': 16
    }]
}, {
    'featureType': 'all',
    'elementType': 'labels.icon',
    'stylers': [{
        'visibility': 'off'
    }]
}, {
    'featureType': 'administrative',
    'elementType': 'geometry.fill',
    'stylers': [{
        'color': '#000000'
    }, {
        'lightness': 20
    }]
}, {
    'featureType': 'administrative',
    'elementType': 'geometry.stroke',
    'stylers': [{
        'color': '#000000'
    }, {
        'lightness': 17
    }, {
        'weight': 1.2
    }]
}, {
    'featureType': 'landscape',
    'elementType': 'geometry',
    'stylers': [{
        'color': '#000000'
    }, {
        'lightness': 20
    }]
}, {
    'featureType': 'poi',
    'elementType': 'geometry',
    'stylers': [{
        'color': '#000000'
    }, {
        'lightness': 21
    }]
}, {
    'featureType': 'road.highway',
    'elementType': 'geometry.fill',
    'stylers': [{
        'color': '#000000'
    }, {
        'lightness': 17
    }]
}, {
    'featureType': 'road.highway',
    'elementType': 'geometry.stroke',
    'stylers': [{
        'color': '#000000'
    }, {
        'lightness': 29
    }, {
        'weight': 0.2
    }]
}, {
    'featureType': 'road.arterial',
    'elementType': 'geometry',
    'stylers': [{
        'color': '#000000'
    }, {
        'lightness': 18
    }]
}, {
    'featureType': 'road.local',
    'elementType': 'geometry',
    'stylers': [{
        'color': '#181818'
    }, {
        'lightness': 16
    }]
}, {
    'featureType': 'transit',
    'elementType': 'geometry',
    'stylers': [{
        'color': '#000000'
    }, {
        'lightness': 19
    }]
}, {
    'featureType': 'water',
    'elementType': 'geometry',
    'stylers': [{
        'lightness': 17
    }, {
        'color': '#525252'
    }]
}]
var pGoStyle = [{
    'featureType': 'landscape.man_made',
    'elementType': 'geometry.fill',
    'stylers': [{
        'color': '#a1f199'
    }]
}, {
    'featureType': 'landscape.natural.landcover',
    'elementType': 'geometry.fill',
    'stylers': [{
        'color': '#37bda2'
    }]
}, {
    'featureType': 'landscape.natural.terrain',
    'elementType': 'geometry.fill',
    'stylers': [{
        'color': '#37bda2'
    }]
}, {
    'featureType': 'poi.attraction',
    'elementType': 'geometry.fill',
    'stylers': [{
        'visibility': 'on'
    }]
}, {
    'featureType': 'poi.business',
    'elementType': 'geometry.fill',
    'stylers': [{
        'color': '#e4dfd9'
    }]
}, {
    'featureType': 'poi.business',
    'elementType': 'labels.icon',
    'stylers': [{
        'visibility': 'off'
    }]
}, {
    'featureType': 'poi.park',
    'elementType': 'geometry.fill',
    'stylers': [{
        'color': '#37bda2'
    }]
}, {
    'featureType': 'road',
    'elementType': 'geometry.fill',
    'stylers': [{
        'color': '#84b09e'
    }]
}, {
    'featureType': 'road',
    'elementType': 'geometry.stroke',
    'stylers': [{
        'color': '#fafeb8'
    }, {
        'weight': '1.25'
    }]
}, {
    'featureType': 'road.highway',
    'elementType': 'labels.icon',
    'stylers': [{
        'visibility': 'off'
    }]
}, {
    'featureType': 'water',
    'elementType': 'geometry.fill',
    'stylers': [{
        'color': '#5ddad6'
    }]
}]
var light2StyleNoLabels = [{
    'elementType': 'geometry',
    'stylers': [{
        'hue': '#ff4400'
    }, {
        'saturation': -68
    }, {
        'lightness': -4
    }, {
        'gamma': 0.72
    }]
}, {
    'featureType': 'road',
    'elementType': 'labels.icon'
}, {
    'featureType': 'landscape.man_made',
    'elementType': 'geometry',
    'stylers': [{
        'hue': '#0077ff'
    }, {
        'gamma': 3.1
    }]
}, {
    'featureType': 'water',
    'stylers': [{
        'hue': '#00ccff'
    }, {
        'gamma': 0.44
    }, {
        'saturation': -33
    }]
}, {
    'featureType': 'poi.park',
    'stylers': [{
        'hue': '#44ff00'
    }, {
        'saturation': -23
    }]
}, {
    'featureType': 'water',
    'elementType': 'labels.text.fill',
    'stylers': [{
        'hue': '#007fff'
    }, {
        'gamma': 0.77
    }, {
        'saturation': 65
    }, {
        'lightness': 99
    }]
}, {
    'featureType': 'water',
    'elementType': 'labels.text.stroke',
    'stylers': [{
        'gamma': 0.11
    }, {
        'weight': 5.6
    }, {
        'saturation': 99
    }, {
        'hue': '#0091ff'
    }, {
        'lightness': -86
    }]
}, {
    'featureType': 'transit.line',
    'elementType': 'geometry',
    'stylers': [{
        'lightness': -48
    }, {
        'hue': '#ff5e00'
    }, {
        'gamma': 1.2
    }, {
        'saturation': -23
    }]
}, {
    'featureType': 'transit',
    'elementType': 'labels.text.stroke',
    'stylers': [{
        'saturation': -64
    }, {
        'hue': '#ff9100'
    }, {
        'lightness': 16
    }, {
        'gamma': 0.47
    }, {
        'weight': 2.7
    }]
}, {
    'featureType': 'all',
    'elementType': 'labels.text.stroke',
    'stylers': [{
        'visibility': 'off'
    }]
}, {
    'featureType': 'all',
    'elementType': 'labels.text.fill',
    'stylers': [{
        'visibility': 'off'
    }]
}, {
    'featureType': 'all',
    'elementType': 'labels.icon',
    'stylers': [{
        'visibility': 'off'
    }]
}]
var darkStyleNoLabels = [{
    'featureType': 'all',
    'elementType': 'labels.text.fill',
    'stylers': [{
        'visibility': 'off'
    }]
}, {
    'featureType': 'all',
    'elementType': 'labels.text.stroke',
    'stylers': [{
        'visibility': 'off'
    }]
}, {
    'featureType': 'all',
    'elementType': 'labels.icon',
    'stylers': [{
        'visibility': 'off'
    }]
}, {
    'featureType': 'administrative',
    'elementType': 'geometry.fill',
    'stylers': [{
        'color': '#000000'
    }, {
        'lightness': 20
    }]
}, {
    'featureType': 'administrative',
    'elementType': 'geometry.stroke',
    'stylers': [{
        'color': '#000000'
    }, {
        'lightness': 17
    }, {
        'weight': 1.2
    }]
}, {
    'featureType': 'landscape',
    'elementType': 'geometry',
    'stylers': [{
        'color': '#000000'
    }, {
        'lightness': 20
    }]
}, {
    'featureType': 'poi',
    'elementType': 'geometry',
    'stylers': [{
        'color': '#000000'
    }, {
        'lightness': 21
    }]
}, {
    'featureType': 'road.highway',
    'elementType': 'geometry.fill',
    'stylers': [{
        'color': '#000000'
    }, {
        'lightness': 17
    }]
}, {
    'featureType': 'road.highway',
    'elementType': 'geometry.stroke',
    'stylers': [{
        'color': '#000000'
    }, {
        'lightness': 29
    }, {
        'weight': 0.2
    }]
}, {
    'featureType': 'road.arterial',
    'elementType': 'geometry',
    'stylers': [{
        'color': '#000000'
    }, {
        'lightness': 18
    }]
}, {
    'featureType': 'road.local',
    'elementType': 'geometry',
    'stylers': [{
        'color': '#181818'
    }, {
        'lightness': 16
    }]
}, {
    'featureType': 'transit',
    'elementType': 'geometry',
    'stylers': [{
        'color': '#000000'
    }, {
        'lightness': 19
    }]
}, {
    'featureType': 'water',
    'elementType': 'geometry',
    'stylers': [{
        'lightness': 17
    }, {
        'color': '#525252'
    }]
}]
var pGoStyleNoLabels = [{
    'featureType': 'landscape.man_made',
    'elementType': 'geometry.fill',
    'stylers': [{
        'color': '#a1f199'
    }]
}, {
    'featureType': 'landscape.natural.landcover',
    'elementType': 'geometry.fill',
    'stylers': [{
        'color': '#37bda2'
    }]
}, {
    'featureType': 'landscape.natural.terrain',
    'elementType': 'geometry.fill',
    'stylers': [{
        'color': '#37bda2'
    }]
}, {
    'featureType': 'poi.attraction',
    'elementType': 'geometry.fill',
    'stylers': [{
        'visibility': 'on'
    }]
}, {
    'featureType': 'poi.business',
    'elementType': 'geometry.fill',
    'stylers': [{
        'color': '#e4dfd9'
    }]
}, {
    'featureType': 'poi.business',
    'elementType': 'labels.icon',
    'stylers': [{
        'visibility': 'off'
    }]
}, {
    'featureType': 'poi.park',
    'elementType': 'geometry.fill',
    'stylers': [{
        'color': '#37bda2'
    }]
}, {
    'featureType': 'road',
    'elementType': 'geometry.fill',
    'stylers': [{
        'color': '#84b09e'
    }]
}, {
    'featureType': 'road',
    'elementType': 'geometry.stroke',
    'stylers': [{
        'color': '#fafeb8'
    }, {
        'weight': '1.25'
    }]
}, {
    'featureType': 'road.highway',
    'elementType': 'labels.icon',
    'stylers': [{
        'visibility': 'off'
    }]
}, {
    'featureType': 'water',
    'elementType': 'geometry.fill',
    'stylers': [{
        'color': '#5ddad6'
    }]
}, {
    'featureType': 'all',
    'elementType': 'labels.text.stroke',
    'stylers': [{
        'visibility': 'off'
    }]
}, {
    'featureType': 'all',
    'elementType': 'labels.text.fill',
    'stylers': [{
        'visibility': 'off'
    }]
}, {
    'featureType': 'all',
    'elementType': 'labels.icon',
    'stylers': [{
        'visibility': 'off'
    }]
}]
var pGoStyleDay = [{
    'featureType': 'landscape.man_made',
    'elementType': 'geometry.fill',
    'stylers': [{
        'color': '#99f291'
    }]
}, {
    'featureType': 'landscape.natural.landcover',
    'elementType': 'geometry.fill',
    'stylers': [{
        'color': '#00af8f'
    }]
}, {
    'featureType': 'landscape.natural.terrain',
    'elementType': 'geometry.fill',
    'stylers': [{
        'color': '#00af8f'
    }]
}, {
    'featureType': 'landscape.natural',
    'elementType': 'geometry.fill',
    'stylers': [{
        'color': '#00af8f'
    }]
}, {
    'featureType': 'poi.attraction',
    'elementType': 'geometry.fill',
    'stylers': [{
        'visibility': 'on'
    }]
}, {
    'featureType': 'poi.business',
    'elementType': 'geometry.fill',
    'stylers': [{
        'color': '#e4dfd9'
    }]
}, {
    'featureType': 'poi.business',
    'elementType': 'labels.icon',
    'stylers': [{
        'visibility': 'off'
    }]
}, {
    'featureType': 'poi.park',
    'elementType': 'geometry.fill',
    'stylers': [{
        'color': '#00af8f'
    }]
}, {
    'featureType': 'road',
    'elementType': 'geometry.fill',
    'stylers': [{
        'color': '#7eb2a4'
    }]
}, {
    'featureType': 'road',
    'elementType': 'geometry.stroke',
    'stylers': [{
        'color': '#ffff92'
    }, {
        'weight': '2'
    }]
}, {
    'featureType': 'road.highway',
    'elementType': 'labels.icon',
    'stylers': [{
        'visibility': 'off'
    }]
}, {
    'featureType': 'water',
    'elementType': 'geometry.fill',
    'stylers': [{
        'color': '#1688da'
    }]
}, {
    'featureType': 'poi.attraction',
    'elementType': 'geometry.fill',
    'stylers': [{
        'color': '#e4fdee'
    }]
}, {
    'featureType': 'poi.sports_complex',
    'elementType': 'geometry.fill',
    'stylers': [{
        'color': '#d4ffbc'
    }]
}]
var pGoStyleNight = [{
    'featureType': 'landscape.man_made',
    'elementType': 'geometry.fill',
    'stylers': [{
        'color': '#12a085'
    }]
}, {
    'featureType': 'landscape.natural.landcover',
    'elementType': 'geometry.fill',
    'stylers': [{
        'color': '#02706a'
    }]
}, {
    'featureType': 'landscape.natural.terrain',
    'elementType': 'geometry.fill',
    'stylers': [{
        'color': '#02706a'
    }]
}, {
    'featureType': 'landscape.natural',
    'elementType': 'geometry.fill',
    'stylers': [{
        'color': '#02706a'
    }]
}, {
    'featureType': 'poi',
    'elementType': 'geometry.fill',
    'stylers': [{
        'color': '#6da298'
    }]
}, {
    'featureType': 'poi.medical',
    'elementType': 'geometry.fill',
    'stylers': [{
        'color': '#6da298'
    }]
}, {
    'featureType': 'poi.attraction',
    'elementType': 'geometry.fill',
    'stylers': [{
        'visibility': 'on'
    }]
}, {
    'featureType': 'poi.business',
    'elementType': 'geometry.fill',
    'stylers': [{
        'color': '#1fba9c'
    }]
}, {
    'featureType': 'poi.business',
    'elementType': 'labels.icon',
    'stylers': [{
        'visibility': 'off'
    }]
}, {
    'featureType': 'poi.park',
    'elementType': 'geometry.fill',
    'stylers': [{
        'color': '#02706a'
    }]
}, {
    'featureType': 'transit',
    'elementType': 'geometry.fill',
    'stylers': [{
        'color': '#428290'
    }]
}, {
    'featureType': 'road',
    'elementType': 'geometry.fill',
    'stylers': [{
        'color': '#316589'
    }]
}, {
    'featureType': 'road',
    'elementType': 'geometry.stroke',
    'stylers': [{
        'color': '#7f8b60'
    }, {
        'weight': '2'
    }]
}, {
    'featureType': 'road.highway',
    'elementType': 'labels.icon',
    'stylers': [{
        'visibility': 'off'
    }]
}, {
    'featureType': 'water',
    'elementType': 'geometry.fill',
    'stylers': [{
        'color': '#1e4fbc'
    }]
}, {
    'featureType': 'poi.attraction',
    'elementType': 'geometry.fill',
    'stylers': [{
        'color': '#1fba9c'
    }]
}, {
    'featureType': 'poi.sports_complex',
    'elementType': 'geometry.fill',
    'stylers': [{
        'color': '#1fba9c'
    }]
}]

var pokemonSprites = {
    columns: 28,
    iconWidth: 80,
    iconHeight: 80,
    spriteWidth: 2240,
    spriteHeight: 1440,
    filename: 'static/icons-large-sprite.png',
    name: 'High-Res'
}

//
// LocalStorage helpers
//

var StoreTypes = {
    Boolean: {
        parse: function (str) {
            switch (str.toLowerCase()) {
                case '1':
                case 'true':
                case 'yes':
                    return true
                default:
                    return false
            }
        },
        stringify: function (b) {
            return b ? 'true' : 'false'
        }
    },
    JSON: {
        parse: function (str) {
            return JSON.parse(str)
        },
        stringify: function (json) {
            return JSON.stringify(json)
        }
    },
    String: {
        parse: function (str) {
            return str
        },
        stringify: function (str) {
            return str
        }
    },
    Number: {
        parse: function (str) {
            return parseInt(str, 10)
        },
        stringify: function (number) {
            return number.toString()
        }
    }
}

// set the default parameters for you map here
var StoreOptions = {
    'map_style': {
        default: 'roadmap', // roadmap, satellite, hybrid, nolabels_style, dark_style, style_light2, style_pgo, dark_style_nl, style_pgo_day, style_pgo_night, style_pgo_dynamic
        type: StoreTypes.String
    },
    'remember_select_exclude': {
        default: [],
        type: StoreTypes.JSON
    },
    'remember_select_notify': {
        default: [],
        type: StoreTypes.JSON
    },
    'prioNotify': {
        default: false,
        type: StoreTypes.Boolean
    },
    'remember_select_rarity_notify': {
        default: [], // Common, Uncommon, Rare, Very Rare, Ultra Rare
        type: StoreTypes.JSON
    },
    'remember_text_perfection_notify': {
        default: '',
        type: StoreTypes.Number
    },
    'remember_text_level_notify': {
        default: '',
        type: StoreTypes.Number
    },
    'excludedRarity': {
        default: 0, // 0: none, 1: <=Common, 2: <=Uncommon, 3: <=Rare, 4: <=Very Rare, 5: <=Ultra Rare
        type: StoreTypes.Number
    },
    'showRaids': {
        default: false,
        type: StoreTypes.Boolean
    },
    'showActiveRaidsOnly': {
        default: false,
        type: StoreTypes.Boolean
    },
    'showRaidMinLevel': {
        default: 1,
        type: StoreTypes.Number
    },
    'showRaidMaxLevel': {
        default: 5,
        type: StoreTypes.Number
    },
    'showGyms': {
        default: false,
        type: StoreTypes.Boolean
    },
    'useGymSidebar': {
        default: false,
        type: StoreTypes.Boolean
    },
    'showOpenGymsOnly': {
        default: false,
        type: StoreTypes.Boolean
    },
    'showTeamGymsOnly': {
        default: 0,
        type: StoreTypes.Number
    },
    'showLastUpdatedGymsOnly': {
        default: 0,
        type: StoreTypes.Number
    },
    'minGymLevel': {
        default: 0,
        type: StoreTypes.Number
    },
    'maxGymLevel': {
        default: 6,
        type: StoreTypes.Number
    },
    'showPokemon': {
        default: true,
        type: StoreTypes.Boolean
    },
    'showPokemonStats': {
        default: true,
        type: StoreTypes.Boolean
    },
    'showPokestops': {
        default: true,
        type: StoreTypes.Boolean
    },
    'showLuredPokestopsOnly': {
        default: 0,
        type: StoreTypes.Number
    },
    'showScanned': {
        default: false,
        type: StoreTypes.Boolean
    },
    'showSpawnpoints': {
        default: false,
        type: StoreTypes.Boolean
    },
    'showRanges': {
        default: false,
        type: StoreTypes.Boolean
    },
    'showWeatherCells': {
        default: false,
        type: StoreTypes.Boolean
    },
    'showS2Cells': {
        default: false,
        type: StoreTypes.Boolean
    },
    'showWeatherAlerts': {
        default: false,
        type: StoreTypes.Boolean
    },
    'hideNotNotified': {
        default: false,
        type: StoreTypes.Boolean
    },
    'showPopups': {
        default: true,
        type: StoreTypes.Boolean
    },
    'playSound': {
        default: false,
        type: StoreTypes.Boolean
    },
    'playCries': {
        default: false,
        type: StoreTypes.Boolean
    },
    'geoLocate': {
        default: false,
        type: StoreTypes.Boolean
    },
    'lockMarker': {
        default: isTouchDevice(), // default to true if touch device
        type: StoreTypes.Boolean
    },
    'startAtUserLocation': {
        default: false,
        type: StoreTypes.Boolean
    },
    'followMyLocation': {
        default: false,
        type: StoreTypes.Boolean
    },
    'followMyLocationPosition': {
        default: [],
        type: StoreTypes.JSON
    },
    'scanHere': {
        default: false,
        type: StoreTypes.Boolean
    },
    'scanHereAlerted': {
        default: false,
        type: StoreTypes.Boolean
    },
    'pokemonIcons': {
        default: 'highres',
        type: StoreTypes.String
    },
    'iconSizeModifier': {
        default: 0,
        type: StoreTypes.Number
    },
    'scaleByRarity': {
        default: true,
        type: StoreTypes.Boolean
    },
    'upscalePokemon': {
        default: false,
        type: StoreTypes.Boolean
    },
    'upscaledPokemon': {
        default: [],
        type: StoreTypes.JSON
    },
    'searchMarkerStyle': {
        default: 'pokesition',
        type: StoreTypes.String
    },
    'locationMarkerStyle': {
        default: 'mobile',
        type: StoreTypes.String
    },
    'zoomLevel': {
        default: 16,
        type: StoreTypes.Number
    },
    'maxClusterZoomLevel': {
        default: 14,
        type: StoreTypes.Number
    },
    'clusterZoomOnClick': {
        default: false,
        type: StoreTypes.Boolean
    },
    'clusterGridSize': {
        default: 60,
        type: StoreTypes.Number
    },
    'processPokemonChunkSize': {
        default: 100,
        type: StoreTypes.Number
    },
    'processPokemonIntervalMs': {
        default: 100,
        type: StoreTypes.Number
    },
    'mapServiceProvider': {
        default: 'googlemaps',
        type: StoreTypes.String
    },
    'isBounceDisabled': {
        default: false,
        type: StoreTypes.Boolean
    },
    'showLocationMarker': {
        default: true,
        type: StoreTypes.Boolean
    },
    'isLocationMarkerMovable': {
        default: false,
        type: StoreTypes.Boolean
    },
    'showSearchMarker': {
        default: true,
        type: StoreTypes.Boolean
    },
    'isSearchMarkerMovable': {
        default: false,
        type: StoreTypes.Boolean
<<<<<<< HEAD
    },
    'favoriteLocations': {
        default: [],
        type: StoreTypes.JSON
=======
>>>>>>> 39883c89
    }
}

var Store = {
    getOption: function (key) {
        var option = StoreOptions[key]
        if (!option) {
            throw new Error('Store key was not defined ' + key)
        }
        return option
    },
    get: function (key) {
        var option = this.getOption(key)
        var optionType = option.type
        var rawValue = localStorage[key]
        if (rawValue === null || rawValue === undefined) {
            return option.default
        }
        var value = optionType.parse(rawValue)
        return value
    },
    set: function (key, value) {
        var option = this.getOption(key)
        var optionType = option.type || StoreTypes.String
        var rawValue = optionType.stringify(value)
        localStorage[key] = rawValue
    },
    reset: function (key) {
        localStorage.removeItem(key)
    }
}

var mapData = {
    pokemons: {},
    gyms: {},
    pokestops: {},
    lurePokemons: {},
    scanned: {},
    spawnpoints: {},
    weather: {},
    s2cells: {},
    weatherAlerts: {}
}

function getPokemonIcon(item, sprite, displayHeight) {
    displayHeight = Math.max(displayHeight, 3)
    var scale = displayHeight / sprite.iconHeight
    var scaledIconSize = new google.maps.Size(scale * sprite.iconWidth, scale * sprite.iconHeight)
    var scaledIconOffset = new google.maps.Point(0, 0)
    var scaledIconCenterOffset = new google.maps.Point(scale * sprite.iconWidth / 2, scale * sprite.iconHeight / 2)

    let genderParam = item['gender'] ? `&gender=${item['gender']}` : ''
    let formParam = item['form'] ? `&form=${item['form']}` : ''
    let costumeParam = item['costume'] ? `&costume=${item['costume']}` : ''
    let weatherParam = item['weather_boosted_condition'] ? `&weather=${item['weather_boosted_condition']}` : ''
    let iconUrl = `pkm_img?pkm=${item['pokemon_id']}${genderParam}${formParam}${costumeParam}${weatherParam}`

    return {
        url: iconUrl,
        size: scaledIconSize,
        scaledSize: scaledIconSize,
        origin: scaledIconOffset,
        anchor: scaledIconCenterOffset
    }
}

// Populated by a JSON request.
var pokemonRarities = {}

function updatePokemonRarities() {
    $.getJSON('static/dist/data/' + rarityFileName + '.json').done(function (data) {
        pokemonRarities = data
    }).fail(function () {
        // Could be disabled/removed.
        console.log("Couldn't load dynamic rarity JSON.")
    })
}

function getPokemonRarity(pokemonId) {
    if (pokemonRarities.hasOwnProperty(pokemonId)) {
        return i8ln(pokemonRarities[pokemonId])
    }

    return i8ln('New Spawn')
}

function getPokemonRarityNoi8(pokemonId) {
    if (pokemonRarities.hasOwnProperty(pokemonId)) {
        return pokemonRarities[pokemonId]
    }

    return 'New Spawn'
}

function getGoogleSprite(index, sprite, displayHeight) {
    displayHeight = Math.max(displayHeight, 3)
    var scale = displayHeight / sprite.iconHeight
    // Crop icon just a tiny bit to avoid bleedover from neighbor
    var scaledIconSize = new google.maps.Size(scale * sprite.iconWidth - 1, scale * sprite.iconHeight - 1)
    var scaledIconOffset = new google.maps.Point(
        (index % sprite.columns) * sprite.iconWidth * scale + 0.5,
        Math.floor(index / sprite.columns) * sprite.iconHeight * scale + 0.5)
    var scaledSpriteSize = new google.maps.Size(scale * sprite.spriteWidth, scale * sprite.spriteHeight)
    var scaledIconCenterOffset = new google.maps.Point(scale * sprite.iconWidth / 2, scale * sprite.iconHeight / 2)

    return {
        url: sprite.filename,
        size: scaledIconSize,
        scaledSize: scaledSpriteSize,
        origin: scaledIconOffset,
        anchor: scaledIconCenterOffset
    }
}

function setupPokemonMarkerDetails(item, map, scaleByRarity = true, isNotifyPkmn = false) {
    const pokemonIndex = item['pokemon_id'] - 1
    const sprite = pokemonSprites

    var markerDetails = {
        sprite: sprite
    }
    var iconSize = (map.getZoom() - 3) * (map.getZoom() - 3) * 0.2 + Store.get('iconSizeModifier')
    rarityValue = 2

    if (Store.get('upscalePokemon')) {
        const upscaledPokemon = Store.get('upscaledPokemon')
        var rarityValue = isNotifyPkmn || (upscaledPokemon.indexOf(item['pokemon_id']) !== -1) ? 29 : 2
    }

    if (scaleByRarity) {
        const rarityValues = {
            'new spawn': 40,
            'very rare': 30,
            'ultra rare': 40,
            'legendary': 50
        }

        const pokemonRarity = getPokemonRarityNoi8(item['pokemon_id']).toLowerCase()
        if (rarityValues.hasOwnProperty(pokemonRarity)) {
            rarityValue = rarityValues[pokemonRarity]
        }
    }

    iconSize += rarityValue
    markerDetails.rarityValue = rarityValue
    markerDetails.icon = generateImages
        ? getPokemonIcon(item, sprite, iconSize)
        : getGoogleSprite(pokemonIndex, sprite, iconSize)
    markerDetails.iconSize = iconSize

    return markerDetails
}

function setupPokemonMarker(item, map, isBounceDisabled, scaleByRarity = true, isNotifyPkmn = false) {
    // Scale icon size up with the map exponentially, also size with rarity.
    const markerDetails = setupPokemonMarkerDetails(item, map, scaleByRarity, isNotifyPkmn)
    const icon = markerDetails.icon

    var marker = new google.maps.Marker({
        position: {
            lat: item['latitude'],
            lng: item['longitude']
        },
        zIndex: 9949 + markerDetails.rarityValue,
        icon: icon,
        animationDisabled: isBounceDisabled
    })

    return marker
}

function updatePokemonMarker(item, map, scaleByRarity = true, isNotifyPkmn = false) {
    // Scale icon size up with the map exponentially, also size with rarity.
    const markerDetails = setupPokemonMarkerDetails(item, map, scaleByRarity, isNotifyPkmn)
    const icon = markerDetails.icon
    const marker = item.marker

    marker.setIcon(icon)
}

function updatePokemonLabel(item) {
    // Only update label when Pokémon has been encountered.
    if (item['cp'] !== null && item['cpMultiplier'] !== null) {
        item.marker.infoWindow.setContent(pokemonLabel(item))
    }
}

function updatePokemonLabels(pokemonList) {
    $.each(pokemonList, function (key, value) {
        var item = pokemonList[key]

        updatePokemonLabel(item)
    })
}

function isTouchDevice() {
    // Should cover most browsers
    return 'ontouchstart' in window || navigator.maxTouchPoints
}

function isMobileDevice() {
    //  Basic mobile OS (not browser) detection
    return (/Android|webOS|iPhone|iPad|iPod|BlackBerry|IEMobile|Opera Mini/i.test(navigator.userAgent))
}

function cssPercentageCircle(text, value, perfectVal, goodVal, okVal, mehVal) {
    // Ring color
    var ringColor
    if (value === perfectVal) {
        ringColor = 'lime'
    } else if (value >= goodVal) {
        ringColor = 'green'
    } else if (value >= okVal) {
        ringColor = 'olive'
    } else if (value >= mehVal) {
        ringColor = 'orange'
    } else {
        ringColor = 'red'
    }

    // CSS styles
    var percentage = value * 100 / perfectVal
    var deg = 360 * percentage / 100
    var circleStyles
    if (deg <= 180) {
        circleStyles = `background-color: ${ringColor};
            background-image: linear-gradient(${90 + deg}deg, transparent 50%, Gainsboro 50%),
                              linear-gradient(90deg, Gainsboro 50%, transparent 50%)');`
    } else {
        circleStyles = `background-color: ${ringColor};
            background-image: linear-gradient(${deg - 90}deg, transparent 50%, ${ringColor} 50%),
                              linear-gradient(90deg, Gainsboro 50%, transparent 50%)');`
    }

    // HTML output
    return `<div class="active-border" style='${circleStyles}'>
                <div class="circle">
                    <span class="prec" id="prec">${text}</span>
                </div>
            </div>`
}

function getPokemonRawIconUrl(p) {
    if (!generateImages) {
        return `static/icons/${p.pokemon_id}.png`
    }
    var url = 'pkm_img?raw=1&pkm=' + p.pokemon_id
    var props = ['gender', 'form', 'costume', 'shiny']
    for (var i = 0; i < props.length; i++) {
        var prop = props[i]
        if (prop in p && p[prop] != null && p[prop]) {
            url += '&' + prop + '=' + p[prop]
        }
    }
    return url
}<|MERGE_RESOLUTION|>--- conflicted
+++ resolved
@@ -1082,13 +1082,10 @@
     'isSearchMarkerMovable': {
         default: false,
         type: StoreTypes.Boolean
-<<<<<<< HEAD
     },
     'favoriteLocations': {
         default: [],
         type: StoreTypes.JSON
-=======
->>>>>>> 39883c89
     }
 }
 
