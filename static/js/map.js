--- conflicted
+++ resolved
@@ -1639,20 +1639,6 @@
                 }
 
                 if (oldMarker.rangeCircle) {
-<<<<<<< HEAD
-                    oldMarker.rangeCircle.setMap(null)
-                    delete oldMarker.rangeCircle
-                }
-
-                // If it was a Pokémon w/ notification it won't be in a cluster,
-                // but that doesn't matter because the MarkerClusterer will check
-                // for it itself.
-                oldPokeMarkers.push(oldMarker)
-                oldMarker.setMap(null)
-                delete mapData.pokemons[key]
-                // Overwrite method to avoid all timing issues with libraries.
-                oldMarker.setMap = function () {}
-=======
                     markers.removeLayer(oldMarker.rangeCircle)
                     markersnotify.removeLayer(oldMarker.rangeCircle)
                     delete oldMarker.rangeCircle
@@ -1661,7 +1647,6 @@
                 markers.removeLayer(oldMarker)
                 markersnotify.removeLayer(oldMarker)
                 delete mapData.pokemons[key]
->>>>>>> c52f8aa4
             }
         }
     })
