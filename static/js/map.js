--- conflicted
+++ resolved
@@ -530,13 +530,10 @@
     $('#weather-cells-switch').prop('checked', Store.get('showWeatherCells'))
     $('#s2cells-switch').prop('checked', Store.get('showS2Cells'))
     $('#weather-alerts-switch').prop('checked', Store.get('showWeatherAlerts'))
-<<<<<<< HEAD
+    $('#prio-notify-switch').prop('checked', Store.get('prioNotify'))
     $('#medal-rattata-switch').prop('checked', Store.get('showMedalRattata'))
     $('#medal-magikarp-switch').prop('checked', Store.get('showMedalMagikarp'))
-=======
-    $('#prio-notify-switch').prop('checked', Store.get('prioNotify'))
-    
->>>>>>> c4653e1a
+
     // Only create the Autocomplete element if it's enabled in template.
     var elSearchBox = document.getElementById('next-location')
 
