# DO NOT USE NOTEPAD TO EDIT CONFIG FILES! USE NOTEPAD++ INSTEAD!
# Uncomment a line when you want to change its default value (Remove # at the beginning)
# Please ensure to leave a space after the colon if a value is needed ("example-setting" "example-setting-with: value")
# When your configuration is done, rename this file by removing the ".example" extension
# A different config-files can be included directly in processes by "--config-file" or "-cf" and path

# Fork features
###############

#pogo-assets:                   # Directory pointing to optional PogoAssets root directory. (default=None)
#generate-images                # Use ImageMagick to generate dynamic icons on demand.


# Common settings
#################

#host:                          # Address to listen on (default='127.0.0.1')
#port:                          # Port to listen on (default=5000)
#location:                      # Location, can be an address or coordinates.
#no-gyms                        # Disables gym scanning (default=False)
#no-pokemon                     # Disables pokemon scanning. (default=False)
#no-pokestops                   # Disables pokestop scanning. (default=False)
#no-raids                       # Disables raid scanning (default=False)
#no-gym-sidebar                 # Disable the gym sidebar and toggle. (default=False)
#show-all-zoom-level            # Show all Pokemon, even excluded, at this map zoom level.
                                # Set to 0 to disable this feature. Set to 19 or higher for nice results.
#map-title:                     # Title of the map. (default='RocketMap')
#header-image:                  # Image in header. Place image in 'static/images/header'. (default='rocket.png')
#madmin-url:                    # MADmin URL e.g. http://127.0.0.1:5001/map (default=None)
#donate-url:                    # Donation link, e.g. PayPal. (default=None)
#patreon-url:                   # Patreon page link. (default=None)
#discord-url:                   # Discord server invite link. (default=None)
#messenger-url:                 # Messenger group invite link. (default=None)
#telegram-url:                  # Telegram group invite link. (default=None)
#whatsapp-url:                  # WhatsApp group invite link. (default=None)


# Database settings
###################

#db-host:                       # Required for mysql ()
#db-name:                       # Required for mysql
#db-user:                       # Required for mysql
#db-pass:                       # Required for mysql
#db-port:                       # Required for mysql (default=3306)
#db-threads:                    # Number of db threads; increase if the db queue falls behind. (default=1)


#Database cleanup
#################

#db-cleanup                     # Enable regular database cleanup thread.
#db-cleanup-pokemon             # Clear pokemon from database X hours after they disappeared. Default: 0, 0 to disable.
#db-cleanup-gym                 # Clear gym details from database X hours after last gym scan. Default: 8, 0 to disable.
#db-cleanup-spawnpoint          # Clear spawnpoint from database X hours after last valid scan. Default: 720, 0 to disable.
#db-cleanup-forts               # Clear gyms and pokestops from database X hours after last valid scan. Default: 0, 0 to disable.


# Pokemon IV
############

#encounter                      # Set to true to start encounters to pull more info, like IVs or movesets. (default=False)
#medalpokemon                   # Notify of tiny rattata and big magikarp on map. (default=False)

# Webserver settings
####################

#locale:                        # Pokemon translation
#cors                           # Enable CORS on web server.
#ssl-certificate:               # Path to ssl certificate
#ssl-privatekey:                # Path to ssl private key
#encrypt-lib:                   # Path to encrypt lib to be used instead of the shipped ones.
#disable-blacklist              # Disable the global anti-scraper IP blacklist.
#rarity-hours:                  # Number of hours of Pokémon data to use to calculate dynamic rarity, decimals allowed. 0 to use all data. (default=48.0)
#rarity-update-frequency:       # How often (in minutes) the dynamic rarity should be updated. decimals allowed. 0 to disable. (default=0)
#rarity-filename:               # Name of the JSON File for dynamic rarity. Using two different RM Databases with two instances out of the same folter. Default (if empty): rarity


# Status and logs
#################

#status-name:                   # Enables writing status updates to the database - if you use multiple processes, each needs a unique value. (default=None)
#access-logs                    # Write web logs to console and log file. (default=False)
#no-file-logs                   # Disables logging to files except for access.log. (default=False)
#log-path:                      # Defines the path logs are saved at. (default=logs/)
#log-filename:                  # Defines the log filename to be saved. The default generates yyyymmdd_HHMM_statusname.log. (default=%Y%m%d_%H%M_<SN>)


# User Auth Settings
####################
# If you want users to auth to Discord prior to accessing server, set user-auth-service to Discord, create an app here:
# https://discordapp.com/developers/applications/me and add a redrect uri to your the application in this format: https://mysrv.com/auth_callback.
# If you get an error on the discord page when authenticating, and the redirect_uri in the url doesn't match your servers actual web address
# override it by specifying uas-host-override, e.g. https://mysrv.com/
# To require a user to be in one of your guilds (servers) to gain access, specify the required guild ids and an invite url to send them to if
# they are not in any of the required guilds.
# To require a user be in specific roles in the guild to gain access, add a bot to the application at the above developer application page,
# then add that bot to your guild (server) using this link: https://discordapp.com/api/oauth2/authorize?client_id=YOUR_CLIENT_ID&scope=bot
# Note that the required-roles feature requires a configuration with a single required guild.

#user-auth-service:             # Force end users to auth to an external service. Supported: Discord
#uas-client-id:                 # OAuth2 Client ID.
#uas-client-secret:             # OAuth2 Client Secret. Client should have auth callback url of <yourserverurl>/auth_callback
#uas-host-override              # override auth redirect host.
#uas-discord-required-guilds    # (Optional) If guild ID(s) are specified, user must be in at least one discord guild (server) to access map. Comma separated if multiple.
#uas-discord-guild-invite       # Invite link to redirect user to if user is not in above guild(s)
#uas-discord-required-roles     # (Optional) If specified, user must be in one of these discord roles. Comma separated list of role ids. Requires bot configured below. Only supports single required guild.
#uas-discord-bot-token          # Token for bot with access to your guild. Only required for required-roles feature


<<<<<<< HEAD
# MADmin
########

#madmin-url:                    # MADmin URL e.g. http://127.0.0.1:5001/map (default=None)


# Parks
#######
# This setting will download all parks from Overpass API and save them to `static/dist/data/parks.json`
#parks                           # enable parks downloading and drawing
#parks-lower-left-point:         # Coordinates of the lower left point of the box where the parks will be downloaded
#parks-upper-right-point:        # Coordinates of the upper right point of the box where the parks will be downloaded


=======
>>>>>>> 5876c2cd
# Misc
######

#verbosity                      # Show debug messages from RocketMap and PGoApi. Values are 1,2,3 (default=0)
#dump                           # Dump censored debug info about the environment and auto-upload to hastebin.com.
#black-white-badges             # Use black/white background with white/black text for gym/raid level badge in gym icons.<|MERGE_RESOLUTION|>--- conflicted
+++ resolved
@@ -108,13 +108,6 @@
 #uas-discord-bot-token          # Token for bot with access to your guild. Only required for required-roles feature
 
 
-<<<<<<< HEAD
-# MADmin
-########
-
-#madmin-url:                    # MADmin URL e.g. http://127.0.0.1:5001/map (default=None)
-
-
 # Parks
 #######
 # This setting will download all parks from Overpass API and save them to `static/dist/data/parks.json`
@@ -123,8 +116,6 @@
 #parks-upper-right-point:        # Coordinates of the upper right point of the box where the parks will be downloaded
 
 
-=======
->>>>>>> 5876c2cd
 # Misc
 ######
 
