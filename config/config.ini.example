# DO NOT USE NOTEPAD TO EDIT CONFIG FILES! USE NOTEPAD++ INSTEAD!
# Uncomment a line when you want to change its default value (Remove # at the beginning)
# Please ensure to leave a space after the colon if a value is needed ("example-setting" "example-setting-with: value")
# At least one account with "username", "password" as well as "location" and "gmaps-key" are required
# When your configuration is done, rename this file by removing the ".example" extension
# A different config-files can be included directly in processes by "--config-file" or "-cf" and path

# PGTools
#########

#pgpool-url:                    # Address of PGPool to load accounts from and/or update their details. Required for PGPool.
                                # e.g. http://127.0.0.1:4242 (default=None)
#pgscout-url:                   # Address of PGScout to perform encounters. Required for PGScout. 
                                # e.g. http://127.0.0.1:4243/iv (default=None)
#rareless-scans-threshold:      # Mark an account as shadowbanned after this many rareless scans. PGPool required. (default=10)
#rotate-blind                   # Rotate out shadowbanned accounts. PGPool required.

# Fork features
###############

#gain-xp                        # Do various things to let map accounts gain XP and detect Ditto.
#pogo-assets:                   # Directory pointing to optional PogoAssets root directory. (default=None)
#generate-images                # Use ImageMagick to generate dynamic icons on demand.

# Required settings
###################

#gmaps-key:                     # Your Google Maps API key
#auth-service:                  # ptc (default) or google
#username:                      # Usernames, one per account. (default=[])
#password:                      # Passwords, either single one for all accounts or one per account. (default=[])
#hash-key:                      # Key for hash server (default=None)


# Common settings
#################

#host:                          # Address to listen on (default='127.0.0.1')
#port:                          # Port to listen on (default=5000)
#accountcsv:                    # Load accounts instead from a CSV file containing "auth-service,username,password" lines.
#speed-scan                     # Use speed-scan as the search scheduler.
#location:                      # Location, can be an address or coordinates.
#step-limit:                    # Steps (default=10)
#scan-delay:                    # Time delay between requests in scan threads. (default=10)
#no-gyms                        # Disables gym scanning (default=False)
#no-pokemon                     # Disables pokemon scanning. (default=False)
#no-pokestops                   # Disables pokestop scanning. (default=False)
#no-raids                       # Disables raid scanning (default=False)
#print-status                   # Enable ENTER to switch between log view and a status view.
                                # Optionally add ": status" to start in status view and ": logs" to start in log view. (default=False)
#status-page-password:          # Enables and protects the /status page to view status of all workers. (default=None)
#captcha-solving                # Enables captcha solving. (default=False)


# Database settings
###################

#db-host:                       # Required for mysql ()
#db-name:                       # Required for mysql
#db-user:                       # Required for mysql
#db-pass:                       # Required for mysql
#db-port:                       # Required for mysql (default=3306)
#db-threads:                    # Number of db threads; increase if the db queue falls behind. (default=1)


# Scan method (speed-scan preferable, (default is hex-scan)
#############

#beehive                        # Use beehive configuration for multiple accounts, one account per hex.
                                # Make sure to keep -st under 5, and -w under the total amount of accounts available.
#spawnpoint-scanning            # Use spawnpoint scanning (instead of hex grid).
                                # Scans in a circle based on step_limit when on DB.
                                # A spawnpoint-file can be added optinal as value for "spawnpoint-scanning".
#dump-spawnpoints               # Dump the spawnpoints from the db to json (only for use with -ss).


# Geofence settings
###################

#geofence-file:                 # Geofence file to define outer borders of the scan area.
#geofence-excluded-file:        # File to define forbidden areas inside scan area. Regarded this as inverted geofence. Can be combined with geofence-file.


# Search settings
#################

#china                          # Coordinates transformer for China.
#no-jitter                      # Don't apply random -9m to +9m jitter to location.
#altitude:                      # Default altitude in meters. Retrieve this value regarding your scan location from the web. (default=507)
#altitude-variance:             # Variance for --altitude in meters (default=1)
#use-altitude-cache             # Query the Elevation API for each step, rather than only once, and store results in the database.
                                # Make sure your Google Elevation API is enabled
#workers-per-hive:              # Only referenced when using --beehive. Sets number of workers per hive. (default=1)
#workers:                       # Number of search worker threads to start. (default=#accounts)
#spawn-delay:                   # Number of seconds after spawn time to wait before scanning to be sure the Pokemon is there. (default=10)
#kph:                           # Set a maximum speed in km/hour for scanner movement. 0 to disable.  (default=35)
#bad-scan-retry:                # Number of bad scans before giving up on a step. (default=2, 0 to disable)
#skip-empty                     # Enables skipping of empty cells in normal scans - requires previously populated database. (not to be used with -ss)
#min-seconds-left:              # Time that must be left on a spawn before considering it too late and skipping it. (default=0)
#gym-info                       # Enables detailed gym info collection. (default=False)
#pokestop-spinning              # Spin Pokestops with "50%" Chance (default=False)
#account-max-spins:             # Maximum number of Pokestop spins per hour (default=20)
#on-demand_timeout:             # Pause searching while web UI is inactive for this timeout (in seconds). (default=0)


# Account rotation
##################

#login-delay:                   # Time delay between each login attempt. (default=6)
#login-retries:                 # Number of times to retry the login before refreshing a thread. (default=3)
#account-search-interval:       # Seconds for accounts to search before switching to a new account. (default=0)
#account-rest-interval:         # Seconds for accounts to rest when they fail or are switched out. (default=7200)
#max-failures:                  # Maximum number of failures to parse locations before an account will go into a sleep for
                                # account-rest-interval seconds. (default 5, 0 to disable)
#max-empty:                     # Maximum number of empty scans before an account will go into a sleep for
                                # account-rest-interval seconds. Reasonable to use with proxies. (default=0)


# Pokemon IV (Only use one of the filters below)
############

#encounter                      # Set to true to start encounters to pull more info, like IVs or movesets. (default=False)
#encounter-delay:               # Delay in seconds before starting an encounter. Must not be zero. (default=1)
#high-lvl-accounts:             # File containing a list high level accounts, in the format "auth_service,username,password"
#enc-whitelist-file:            # File containing a list of Pokemon IDs to encounter for IV/CPs. Requires L30 or higher accounts in --high-lvl-accounts.
#hlvl-kph:                      # Set a maximum speed in km/hour for high level account scanning. 0 to disable. (default=25)


# Webserver settings
####################

#no-server                      # No-Server Mode. Starts the searcher but not the Webserver.
#only-server                    # Server-Only Mode. Starts only the Webserver without the searcher.
#locale:                        # Pokemon translation
#search-control                 # Enables search control.
#no-fixed-location              # Disables the fixed map location and shows the search bar for use in shared maps.
#cors                           # Enable CORS on web server.
#ssl-certificate:               # Path to ssl certificate
#ssl-privatekey:                # Path to ssl private key
#encrypt-lib:                   # Path to encrypt lib to be used instead of the shipped ones.
#display-in-console             # Display Found Pokemon in Console.
#disable-blacklist              # Disable the global anti-scraper IP blacklist.
<<<<<<< HEAD
#rarity-cache-timer             # How often (in minutes) the dynamic rarity cache should be updated. Only works if at least one instance use -Rf! (default=5)
=======
#rarity-hours:                  # Number of hours of Pokémon data to use to calculate dynamic rarity, decimals allowed. 0 to use all data. (default=48.0)
#rarity-update-frequency:       # How often (in minutes) the dynamic rarity should be updated. decimals allowed. 0 to disable. (default=0)

>>>>>>> d547906f

# Proxy settings
################

#proxy:                         # Proxy URL e.g. socks5://127.0.0.1:9050 or a list of proxies
                                # e.g. [socks5://127.0.0.1:9050,socks5://127.0.0.1:9050]
#proxy-skip-check               # Disable checking of proxies before start.
#proxy-test-timeout:            # Timeout before proceeding with next proxy while checking if the proxy works. (default=5)
#proxy-test-retries:            # Number of times to retry sending proxy test requests on failure. (default=0)
#proxy-test-backoff-factor:     # Factor (in seconds) by which the delay until next retry will increase. (default=0.25)
#proxy-test-concurrency:        # Async requests pool size. (default=0 for automatic optimal sizing)
#proxy-display:                 # Used with -ps, full = display complete proxy address. Index = displays just the index for that proxy. (default='index')
#proxy-file:                    # Load proxy list from text file (one proxy per line), overrides #proxy.
#proxy-refresh:                 # Period of proxy file reloading, in seconds. Works only with proxy-file. (default=0, 0 to disable)
#proxy-rotation:                # Enable proxy rotation with account changing for search threads (none/round/random). (default='none')


# Webhook settings
##################

#webhook:                       # Webhook URL e.g. http://127.0.0.1:12345 or a list for multiple webhooks
                                # e.g. [http://127.0.0.1:1345,http://127.0.0.1:12346] (default=None)
#wh-types:[]                    # List of events to be sent: pokemon, gym, raid, egg, tth, gym-info, pokestop, lure, captcha. (default= nothing)
#wh-threads:                    # Number of webhook threads; increase if the webhook queue falls behind. (default=1)
#wh-retries:                    # Number of times to retry sending webhook data on failure (default=5)
#wh-connect-timeout:            # Timeout (in seconds) for webhook requests (default=1).
#wh-concurrency:                # Async requests pool size. (default=25)
#wh-backoff-factor:             # Factor (in seconds) by which the delay until next retry will increase. (default=0.25).
#wh-lfu-size:                   # Webhook LFU cache max size (default=1000).
#wh-frame-interval:             # Time to wait for wh message grouping (msecs) (default=500)



# Status and logs
#################

#stats-log-timer                # In log view, list per hr stats every X seconds
#status-name:                   # Enables writing status updates to the database - if you use multiple processes, each needs a unique value. (default=None)


# Captcha Solving
#################

#captcha-key:                   # 2Captcha API key.
#captcha-dsk:                   # PokemonGo captcha data-sitekey. Don't change this if not explicitly needed due to recent changes.
                                # (default="6LeeTScTAAAAADqvhqVMhPpr_vB9D364Ia-1dSgK")
#manual-captcha-domain:         # Enables the option to manual solve Captcha.
                                # Enter domain where captcha tokens will be sent. (default="http://127.0.0.1:5000")
#manual-captcha-refresh:        # Time available before captcha page refreshes. (default=30)
#manual-captcha-timeout:        # Maximum time captchas will wait for manual captcha solving.
                                # On timeout, if enabled, 2Captcha will be used to solve captcha. (default=0)

# User Auth Settings
################
# If you want users to auth to Discord prior to accessing server, set user-auth-service to Discord, create an app here:
# https://discordapp.com/developers/applications/me and add a redrect uri to your the application in this format: https://mysrv.com/auth_callback.
# If you get an error on the discord page when authenticating, and the redirect_uri in the url doesn't match your servers actual web address
# override it by specifying uas-host-override, e.g. https://mysrv.com/
# To require a user to be in one of your guilds (servers) to gain access, specify the required guild ids and an invite url to send them to if
# they are not in any of the required guilds.
# To require a user be in specific roles in the guild to gain access, add a bot to the application at the above developer application page,
# then add that bot to your guild (server) using this link: https://discordapp.com/api/oauth2/authorize?client_id=YOUR_CLIENT_ID&scope=bot
# Note that the required-roles feature requires a configuration with a single required guild.

#user-auth-service:             # Force end users to auth to an external service. Supported: Discord
#uas-client-id:                 # OAuth2 Client ID.
#uas-client-secret:             # OAuth2 Client Secret. Client should have auth callback url of <yourserverurl>/auth_callback
#uas-host-override              # override auth redirect host.
#uas-discord-required-guilds    # (Optional) If guild ID(s) are specified, user must be in at least one discord guild (server) to access map. Comma separated if multiple.
#uas-discord-guild-invite       # Invite link to redirect user to if user is not in above guild(s)
#uas-discord-required-roles     # (Optional) If specified, user must be in one of these discord roles. Comma separated list of role ids. Requires bot configured below. Only supports single required guild.
#uas-discord-bot-token          # Token for bot with access to your guild. Only required for required-roles feature

# Misc
######

#verbosity                      # Show debug messages from RocketMap and PGoApi. Values are 1,2,3 (default=0)
#no-file-logs                   # Disables logging to files except for access.log. (default=False)
#log-path:                      # Defines the path logs are saved at. (default=logs/)
#no-version-check               # Disable API version check. (default=False)
#version-check-interval:        # Interval to check API version in seconds (Default: in range [60, 300]).
#mock:                          # Mock mode - point to a fpgo endpoint instead of using the real PogoApi,
                                # e.g: http://127.0.0.1:9090 (default='')<|MERGE_RESOLUTION|>--- conflicted
+++ resolved
@@ -140,13 +140,10 @@
 #encrypt-lib:                   # Path to encrypt lib to be used instead of the shipped ones.
 #display-in-console             # Display Found Pokemon in Console.
 #disable-blacklist              # Disable the global anti-scraper IP blacklist.
-<<<<<<< HEAD
-#rarity-cache-timer             # How often (in minutes) the dynamic rarity cache should be updated. Only works if at least one instance use -Rf! (default=5)
-=======
 #rarity-hours:                  # Number of hours of Pokémon data to use to calculate dynamic rarity, decimals allowed. 0 to use all data. (default=48.0)
 #rarity-update-frequency:       # How often (in minutes) the dynamic rarity should be updated. decimals allowed. 0 to disable. (default=0)
-
->>>>>>> d547906f
+#rarity-cache-timer             # How often (in minutes) the dynamic rarity cache should be updated. Only works if at least one instance use -Rf! (default=5)
+
 
 # Proxy settings
 ################
