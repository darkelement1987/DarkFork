--- conflicted
+++ resolved
@@ -17,24 +17,10 @@
 #host:                          # Address to listen on (default='127.0.0.1')
 #port:                          # Port to listen on (default=5000)
 #location:                      # Location, can be an address or coordinates.
-<<<<<<< HEAD
 #no-gyms                        # Disables gym scanning (default=False)
 #no-pokemon                     # Disables pokemon scanning. (default=False)
 #no-pokestops                   # Disables pokestop scanning. (default=False)
 #no-raids                       # Disables raid scanning (default=False)
-=======
-#step-limit:                    # Steps (default=10)
-#scan-delay:                    # Time delay between requests in scan threads. (default=10)
-#no-pokemon                     # Disables Pokémon from the map. (default=False)
-#no-gyms                        # Disables gym scanning (default=False)
-#no-raids                       # Disables raids from the map. (default=False)
-#no-pokestops                   # Disables PokéStops from the map. (default=False)
-#no-quests                      # Disables quests from the map. (default=False)
-#print-status                   # Enable ENTER to switch between log view and a status view.
-                                # Optionally add ": status" to start in status view and ": logs" to start in log view. (default=False)
-#status-page-password:          # Enables and protects the /status page to view status of all workers. (default=None)
-#captcha-solving                # Enables captcha solving. (default=False)
->>>>>>> 8fc781cb
 #show-all-zoom-level            # Show all Pokemon, even excluded, at this map zoom level.
                                 # Set to 0 to disable this feature. Set to 19 or higher for nice results.
 #map-title                      # Title of the map. (default='RocketMap')
@@ -123,16 +109,5 @@
 ######
 
 #verbosity                      # Show debug messages from RocketMap and PGoApi. Values are 1,2,3 (default=0)
-<<<<<<< HEAD
 #dump                           # Dump censored debug info about the environment and auto-upload to hastebin.com.
-=======
-#no-file-logs                   # Disables logging to files except for access.log. (default=False)
-#log-path:                      # Defines the path logs are saved at. (default=logs/)
-#log-filename:                  # Defines the log filename to be saved. The default generates yyyymmdd_HHMM_statusname.log. (default=%Y%m%d_%H%M_<SN>)
-#no-version-check               # Disable API version check. (default=False)
-#version-check-interval:        # Interval to check API version in seconds (Default: in range [60, 300]).
-#mock:                          # Mock mode - point to a fpgo endpoint instead of using the real PogoApi,
-                                # e.g: http://127.0.0.1:9090 (default='')
-#dump                           # Dump censored debug info about the environment and auto-upload to hastebin.com.
-#black-white-badges             # Use black/white background with white/black text for gym/raid level badge in gym icons.
->>>>>>> 8fc781cb
+#black-white-badges             # Use black/white background with white/black text for gym/raid level badge in gym icons.