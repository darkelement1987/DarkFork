--- conflicted
+++ resolved
@@ -23,12 +23,6 @@
 from cachetools import cached
 from timeit import default_timer
 
-<<<<<<< HEAD
-from .questGen import generate_quest
-=======
-from pogom.gainxp import DITTO_CANDIDATES_IDS, is_ditto, gxp_spin_stops
-from pogom.pgscout import pgscout_encounter
->>>>>>> e34ca986
 from .utils import (get_pokemon_name, get_pokemon_types,
                     get_args, cellid, in_radius, date_secs, clock_between,
                     get_move_name, get_move_damage, get_move_energy,
