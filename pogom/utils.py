#!/usr/bin/python
# -*- coding: utf-8 -*-

import sys
import urllib
import urlparse
from threading import Thread

import configargparse
import os
import json
import logging
import random
import time
import socket
import struct
import hashlib
import psutil
import subprocess
import requests

from s2sphere import CellId, LatLng
from geopy.geocoders import GoogleV3
from requests_futures.sessions import FuturesSession
from requests.packages.urllib3.util.retry import Retry
from requests.adapters import HTTPAdapter
from cHaversine import haversine
from pprint import pformat
from timeit import default_timer

from pogom import dyn_img
from pogom.pgpool import pgpool_request_accounts

log = logging.getLogger(__name__)


def parse_unicode(bytestring):
    decoded_string = bytestring.decode(sys.getfilesystemencoding())
    return decoded_string


def read_pokemon_ids_from_file(f):
    pokemon_ids = set()
    for name in f:
        name = name.strip()
        # Lines starting with # or - mean: skip this Pokemon
        if name[0] in ('#', '-'):
            continue
        try:
            # Pokemon can be given as Pokedex ID
            pid = int(name)
        except ValueError:
            # Perform the usual name -> ID lookup
            pid = get_pokemon_id(unicode(name, 'utf-8'))
        if pid and not pid == -1:
            pokemon_ids.add(pid)
    return sorted(pokemon_ids)


def memoize(function):
    memo = {}

    def wrapper(*args):
        if args in memo:
            return memo[args]
        else:
            rv = function(*args)
            memo[args] = rv
            return rv
    return wrapper


@memoize
def get_args():
    # Pre-check to see if the -cf or --config flag is used on the command line.
    # If not, we'll use the env var or default value. This prevents layering of
    # config files as well as a missing config.ini.
    defaultconfigfiles = []
    if '-cf' not in sys.argv and '--config' not in sys.argv:
        defaultconfigfiles = [os.getenv('POGOMAP_CONFIG', os.path.join(
            os.path.dirname(__file__), '../config/config.ini'))]
    parser = configargparse.ArgParser(
        default_config_files=defaultconfigfiles,
        auto_env_var_prefix='POGOMAP_')
    parser.add_argument('-cf', '--config',
                        is_config_file=True, help='Set configuration file')
    parser.add_argument('-scf', '--shared-config',
                        is_config_file=True, help='Set a shared config')
    parser.add_argument('-a', '--auth-service', type=str.lower,
                        action='append', default=[],
                        help=('Auth Services, either one for all accounts ' +
                              'or one per account: ptc or google. Defaults ' +
                              'all to ptc.'))
    parser.add_argument('-u', '--username', action='append', default=[],
                        help='Usernames, one per account.')
    parser.add_argument('-p', '--password', action='append', default=[],
                        help=('Passwords, either single one for all ' +
                              'accounts or one per account.'))
    parser.add_argument('-w', '--workers', type=int,
                        help=('Number of search worker threads to start. ' +
                              'Defaults to the number of accounts specified.'))
    parser.add_argument('-hw', '--highlvl-workers', type=int,
                        default=0,
                        help=('Load this many high level workers from PGPool. ' +
                              'This requires --pgpool-url to be set.'))
    parser.add_argument('-asi', '--account-search-interval', type=int,
                        default=0,
                        help=('Seconds for accounts to search before ' +
                              'switching to a new account. 0 to disable.'))
    parser.add_argument('-ari', '--account-rest-interval', type=int,
                        default=7200,
                        help=('Seconds for accounts to rest when they fail ' +
                              'or are switched out.'))
    parser.add_argument('-ac', '--accountcsv',
                        help=('Load accounts from CSV file containing ' +
                              '"auth_service,username,password" lines.'))
    parser.add_argument('-hlvl', '--high-lvl-accounts',
                        help=('Load high level accounts from CSV file '
                              + ' containing '
                              + '"auth_service,username,password"'
                              + ' lines.'))
    parser.add_argument('-bh', '--beehive',
                        help=('Use beehive configuration for multiple ' +
                              'accounts, one account per hex.  Make sure ' +
                              'to keep -st under 5, and -w under the total ' +
                              'amount of accounts available.'),
                        action='store_true', default=False)
    parser.add_argument('-wph', '--workers-per-hive',
                        help=('Only referenced when using --beehive. Sets ' +
                              'number of workers per hive. Default value ' +
                              'is 1.'),
                        type=int, default=1)
    parser.add_argument('-l', '--location', type=parse_unicode,
                        help='Location, can be an address or coordinates.')
    # Default based on the average elevation of cities around the world.
    # Source: https://www.wikiwand.com/en/List_of_cities_by_elevation
    parser.add_argument('-alt', '--altitude',
                        help='Default altitude in meters.',
                        type=int, default=507)
    parser.add_argument('-altv', '--altitude-variance',
                        help='Variance for --altitude in meters',
                        type=int, default=1)
    parser.add_argument('-uac', '--use-altitude-cache',
                        help=('Query the Elevation API for each step,' +
                              ' rather than only once, and store results in' +
                              ' the database.'),
                        action='store_true', default=False)
    parser.add_argument('-j', '--jitter',
                        help=('Apply random -5m to +5m jitter to ' +
                              'location.'),
                        action='store_true', default=False)
    parser.add_argument('-al', '--access-logs',
                        help=("Write web logs to access.log."),
                        action='store_true', default=False)
    parser.add_argument('-st', '--step-limit', help='Steps.', type=int,
                        default=12)
    parser.add_argument('-gf', '--geofence-file',
                        help=('Geofence file to define outer borders of the ' +
                              'scan area.'),
                        default='')
    parser.add_argument('-gef', '--geofence-excluded-file',
                        help=('File to define excluded areas inside scan ' +
                              'area. Regarded this as inverted geofence. ' +
                              'Can be combined with geofence-file.'),
                        default='')
    parser.add_argument('-sd', '--scan-delay',
                        help='Time delay between requests in scan threads.',
                        type=float, default=10)
    parser.add_argument('--spawn-delay',
                        help=('Number of seconds after spawn time to wait ' +
                              'before scanning to be sure the Pokemon ' +
                              'is there.'),
                        type=float, default=10)
    parser.add_argument('-enc', '--encounter',
                        help='Start an encounter to gather IVs and moves.',
                        action='store_true', default=False)
    parser.add_argument('-cs', '--captcha-solving',
                        help='Enables captcha solving.',
                        action='store_true', default=False)
    parser.add_argument('-ck', '--captcha-key',
                        help='2Captcha API key.')
    parser.add_argument('-cds', '--captcha-dsk',
                        help='Pokemon Go captcha data-sitekey.',
                        default="6LeeTScTAAAAADqvhqVMhPpr_vB9D364Ia-1dSgK")
    parser.add_argument('-mcd', '--manual-captcha-domain',
                        help='Domain to where captcha tokens will be sent.',
                        default="http://127.0.0.1:5000")
    parser.add_argument('-mcr', '--manual-captcha-refresh',
                        help='Time available before captcha page refreshes.',
                        type=int, default=30)
    parser.add_argument('-mct', '--manual-captcha-timeout',
                        help='Maximum time captchas will wait for manual ' +
                        'captcha solving. On timeout, if enabled, 2Captcha ' +
                        'will be used to solve captcha. Default is 0.',
                        type=int, default=0)
    parser.add_argument('-ed', '--encounter-delay',
                        help=('Time delay between encounter pokemon ' +
                              'in scan threads.'),
                        type=float, default=1)
    parser.add_argument('-ignf', '--ignorelist-file',
                        default='', help='File containing a list of ' +
                        'Pokemon IDs to ignore, one line per ID. ' +
                        'Spawnpoints will be saved, but ignored ' +
                        'Pokemon won\'t be encountered, sent to ' +
                        'webhooks or saved to the DB.')
    parser.add_argument('-encwf', '--enc-whitelist-file',
                        default='', help='File containing a list of '
                        'Pokemon IDs or names to encounter for'
                        ' IV/CP scanning. One line per ID.')
    parser.add_argument('-nostore', '--no-api-store',
                        help=("Don't store the API objects used by the high"
                              + ' level accounts in memory. This will increase'
                              + ' the number of logins per account, but '
                              + ' decreases memory usage.'),
                        action='store_true', default=False)
    parser.add_argument('-apir', '--api-retries',
                        help=('Number of times to retry an API request.'),
                        type=int, default=3)
    webhook_list = parser.add_mutually_exclusive_group()
    webhook_list.add_argument('-wwhtf', '--webhook-whitelist-file',
                              default='', help='File containing a list of '
                                               'Pokemon IDs or names to be '
                                               'sent to webhooks.')
    parser.add_argument('-ld', '--login-delay',
                        help='Time delay between each login attempt.',
                        type=float, default=6)
    parser.add_argument('-lr', '--login-retries',
                        help=('Number of times to retry the login before ' +
                              'refreshing a thread.'),
                        type=int, default=3)
    parser.add_argument('-mf', '--max-failures',
                        help=('Maximum number of failures to parse ' +
                              'locations before an account will go into a ' +
                              'sleep for -ari/--account-rest-interval ' +
                              'seconds.'),
                        type=int, default=5)
    parser.add_argument('-me', '--max-empty',
                        help=('Maximum number of empty scans before an ' +
                              'account will go into a sleep for ' +
                              '-ari/--account-rest-interval seconds.' +
                              'Reasonable to use with proxies.'),
                        type=int, default=0)
    parser.add_argument('-bsr', '--bad-scan-retry',
                        help=('Number of bad scans before giving up on a ' +
                              'step. Default 2, 0 to disable.'),
                        type=int, default=2)
    parser.add_argument('-msl', '--min-seconds-left',
                        help=('Time that must be left on a spawn before ' +
                              'considering it too late and skipping it. ' +
                              'For example 600 would skip anything with ' +
                              '< 10 minutes remaining. Default 0.'),
                        type=int, default=0)
    parser.add_argument('-dc', '--display-in-console',
                        help='Display Found Pokemon in Console.',
                        action='store_true', default=False)
    parser.add_argument('-H', '--host', help='Set web server listening host.',
                        default='127.0.0.1')
    parser.add_argument('-P', '--port', type=int,
                        help='Set web server listening port.', default=5000)
    parser.add_argument('-L', '--locale',
                        help=('Locale for Pokemon names (check' +
                              ' static/dist/locales for more).'),
                        default='en')
    parser.add_argument('-c', '--china',
                        help='Coordinates transformer for China.',
                        action='store_true')
    parser.add_argument('-m', '--mock', type=str,
                        help=('Mock mode - point to a fpgo endpoint instead ' +
                              'of using the real PogoApi, ec: ' +
                              'http://127.0.0.1:9090'),
                        default='')
    parser.add_argument('-ns', '--no-server',
                        help=('No-Server Mode. Starts the searcher but not ' +
                              'the Webserver.'),
                        action='store_true', default=False)
    parser.add_argument('-os', '--only-server',
                        help=('Server-Only Mode. Starts only the Webserver ' +
                              'without the searcher.'),
                        action='store_true', default=False)
    parser.add_argument('-sc', '--search-control',
                        help='Enables search control.',
                        action='store_true', dest='search_control',
                        default=False)
    parser.add_argument('-nfl', '--no-fixed-location',
                        help='Disables a fixed map location and shows the ' +
                        'search bar for use in shared maps.',
                        action='store_false', dest='fixed_location',
                        default=True)
    parser.add_argument('-k', '--gmaps-key',
                        help='Google Maps Javascript API Key.',
                        required=True)
    parser.add_argument('--skip-empty',
                        help=('Enables skipping of empty cells in normal ' +
                              'scans - requires previously populated ' +
                              'database (not to be used with -ss)'),
                        action='store_true', default=False)
    parser.add_argument('-C', '--cors', help='Enable CORS on web server.',
                        action='store_true', default=False)
    parser.add_argument('-cd', '--clear-db',
                        help=('Deletes the existing database before ' +
                              'starting the Webserver.'),
                        action='store_true', default=False)
    parser.add_argument('-np', '--no-pokemon',
                        help=('Disables Pokemon from the map (including ' +
                              'parsing them into local db.)'),
                        action='store_true', default=False)
    parser.add_argument('-ng', '--no-gyms',
                        help=('Disables Gyms from the map (including ' +
                              'parsing them into local db).'),
                        action='store_true', default=False)
    parser.add_argument('-nr', '--no-raids',
                        help=('Disables Raids from the map (including ' +
                              'parsing them into local db).'),
                        action='store_true', default=False)
    parser.add_argument('-nk', '--no-pokestops',
                        help=('Disables PokeStops from the map (including ' +
                              'parsing them into local db).'),
                        action='store_true', default=False)
    parser.add_argument('-ss', '--spawnpoint-scanning',
                        help=('Use spawnpoint scanning (instead of hex ' +
                              'grid). Scans in a circle based on step_limit ' +
                              'when on DB.'),
                        action='store_true', default=False)
    parser.add_argument('-ssct', '--ss-cluster-time',
                        help=('Time threshold in seconds for spawn point ' +
                              'clustering (0 to disable).'),
                        type=int, default=0)
    parser.add_argument('-speed', '--speed-scan',
                        help=('Use speed scanning to identify spawn points ' +
                              'and then scan closest spawns.'),
                        action='store_true', default=False)
    parser.add_argument('-spin', '--pokestop-spinning',
                        help=('Spin Pokestops with 50%% probability.'),
                        action='store_true', default=False)
    parser.add_argument('-ams', '--account-max-spins',
                        help='Maximum number of Pokestop spins per hour.',
                        type=int, default=20)
    parser.add_argument('-kph', '--kph',
                        help=('Set a maximum speed in km/hour for scanner ' +
                              'movement. 0 to disable. Default: 35.'),
                        type=int, default=35)
    parser.add_argument('-hkph', '--hlvl-kph',
                        help=('Set a maximum speed in km/hour for scanner ' +
                              'movement, for high-level (L30) accounts. ' +
                              '0 to disable. Default: 25.'),
                        type=int, default=25)
    parser.add_argument('-ldur', '--lure-duration',
                        help=('Change duration for lures set on pokestops. ' +
                              'This is useful for events that extend lure ' +
                              'duration.'), type=int, default=30)
    parser.add_argument('-px', '--proxy',
                        help='Proxy url (e.g. socks5://127.0.0.1:9050)',
                        action='append')
    parser.add_argument('-pxsc', '--proxy-skip-check',
                        help='Disable checking of proxies before start.',
                        action='store_true', default=False)
    parser.add_argument('-pxt', '--proxy-test-timeout',
                        help='Timeout settings for proxy checker in seconds.',
                        type=int, default=5)
    parser.add_argument('-pxre', '--proxy-test-retries',
                        help=('Number of times to retry sending proxy ' +
                              'test requests on failure.'),
                        type=int, default=0)
    parser.add_argument('-pxbf', '--proxy-test-backoff-factor',
                        help=('Factor (in seconds) by which the delay ' +
                              'until next retry will increase.'),
                        type=float, default=0.25)
    parser.add_argument('-pxc', '--proxy-test-concurrency',
                        help=('Async requests pool size.'), type=int,
                        default=0)
    parser.add_argument('-pxd', '--proxy-display',
                        help=('Display info on which proxy being used ' +
                              '(index or full). To be used with -ps.'),
                        type=str, default='index')
    parser.add_argument('-pxf', '--proxy-file',
                        help=('Load proxy list from text file (one proxy ' +
                              'per line), overrides -px/--proxy.'))
    parser.add_argument('-pxr', '--proxy-refresh',
                        help=('Period of proxy file reloading, in seconds. ' +
                              'Works only with -pxf/--proxy-file. ' +
                              '(0 to disable).'),
                        type=int, default=0)
    parser.add_argument('-pxo', '--proxy-rotation',
                        help=('Enable proxy rotation with account changing ' +
                              'for search threads (none/round/random).'),
                        type=str, default='round')
    group = parser.add_argument_group('Database')
    group.add_argument(
        '--db-name', help='Name of the database to be used.', required=True)
    group.add_argument(
        '--db-user', help='Username for the database.', required=True)
    group.add_argument(
        '--db-pass', help='Password for the database.', required=True)
    group.add_argument(
        '--db-host',
        help='IP or hostname for the database.',
        default='127.0.0.1')
    group.add_argument(
         '--db-port', help='Port for the database.', type=int, default=3306)
    group.add_argument(
        '--db-threads',
        help=('Number of db threads; increase if the db ' +
              'queue falls behind.'),
        type=int,
        default=1)
    group = parser.add_argument_group('Database Cleanup')
    group.add_argument('-DC', '--db-cleanup',
                       help='Enable regular database cleanup thread.',
                       action='store_true', default=False)
    group.add_argument('-DCw', '--db-cleanup-worker',
                       help=('Clear worker status from database after X ' +
                             'minutes of inactivity. ' +
                             'Default: 30, 0 to disable.'),
                       type=int, default=30)
    group.add_argument('-DCp', '--db-cleanup-pokemon',
                       help=('Clear pokemon from database X hours ' +
                             'after they disappeared. ' +
                             'Default: 0, 0 to disable.'),
                       type=int, default=0)
    group.add_argument('-DCg', '--db-cleanup-gym',
                       help=('Clear gym details from database X hours ' +
                             'after last gym scan. ' +
                             'Default: 8, 0 to disable.'),
                       type=int, default=8)
    group.add_argument('-DCs', '--db-cleanup-spawnpoint',
                       help=('Clear spawnpoint from database X hours ' +
                             'after last valid scan. ' +
                             'Default: 720, 0 to disable.'),
                       type=int, default=720)
    group.add_argument('-DCf', '--db-cleanup-forts',
                       help=('Clear gyms and pokestops from database X hours ' +
                             'after last valid scan. ' +
                             'Default: 0, 0 to disable.'),
                       type=int, default=0)
    parser.add_argument(
        '-wh',
        '--webhook',
        help='Define URL(s) to POST webhook information to.',
        default=None,
        dest='webhooks',
        action='append')
    parser.add_argument('-gi', '--gym-info',
                        help=('Get all details about gyms (causes an ' +
                              'additional API hit for every gym).'),
                        action='store_true', default=False)
    parser.add_argument(
        '--wh-types',
        help=('Defines the type of messages to send to webhooks.'),
        choices=[
            'pokemon', 'gym', 'raid', 'egg', 'tth', 'gym-info',
            'pokestop', 'lure', 'captcha'
        ],
        action='append',
        default=[])
    parser.add_argument('--wh-threads',
                        help=('Number of webhook threads; increase if the ' +
                              'webhook queue falls behind.'),
                        type=int, default=1)
    parser.add_argument('-whc', '--wh-concurrency',
                        help=('Async requests pool size.'), type=int,
                        default=25)
    parser.add_argument('-whr', '--wh-retries',
                        help=('Number of times to retry sending webhook ' +
                              'data on failure.'),
                        type=int, default=3)
    parser.add_argument('-whct', '--wh-connect-timeout',
                         help=('Connect timeout (in seconds) for webhook' +
						 ' requests.'),
                        type=float, default=1.0)
    parser.add_argument('-whrt', '--wh-read-timeout',
                        help=('Read timeout (in seconds) for webhook' +
						'requests.'),
                        type=float, default=1.0)
    parser.add_argument('-whbf', '--wh-backoff-factor',
                        help=('Factor (in seconds) by which the delay ' +
                              'until next retry will increase.'),
                        type=float, default=0.25)
    parser.add_argument('-whlfu', '--wh-lfu-size',
                        help='Webhook LFU cache max size.', type=int,
                        default=2500)
    parser.add_argument('-whfi', '--wh-frame-interval',
                        help=('Minimum time (in ms) to wait before sending the'
                              + ' next webhook data frame.'), type=int,
                        default=500)
    parser.add_argument('--ssl-certificate',
                        help='Path to SSL certificate file.')
    parser.add_argument('--ssl-privatekey',
                        help='Path to SSL private key file.')
    parser.add_argument('-ps', '--print-status',
                        help=('Show a status screen instead of log ' +
                              'messages. Can switch between status and ' +
                              'logs by pressing enter.  Optionally specify ' +
                              '"logs" to startup in logging mode.'),
                        nargs='?', const='status', default=False,
                        metavar='logs')
    parser.add_argument('-slt', '--stats-log-timer',
                        help='In log view, list per hr stats every X seconds',
                        type=int, default=0)
    parser.add_argument('-sn', '--status-name', default=str(os.getpid()),
                        help=('Enable status page database update using ' +
                              'STATUS_NAME as main worker name.'))
    parser.add_argument('-hk', '--hash-key', default=None, action='append',
                        help='Key for hash server')
    parser.add_argument('-novc', '--no-version-check', action='store_true',
                        help='Disable API version check.',
                        default=False)
    parser.add_argument('-vci', '--version-check-interval', type=int,
                        help='Interval to check API version in seconds ' +
                        '(Default: in [60, 300]).',
                        default=random.randint(60, 300))
    parser.add_argument('-el', '--encrypt-lib',
                        help=('Path to encrypt lib to be used instead of ' +
                              'the shipped ones.'))
    parser.add_argument('-odt', '--on-demand_timeout',
                        help=('Pause searching while web UI is inactive ' +
                              'for this timeout (in seconds).'),
                        type=int, default=0)
    parser.add_argument('--disable-blacklist',
                        help=('Disable the global anti-scraper IP blacklist.'),
                        action='store_true', default=False)
    parser.add_argument('-tp', '--trusted-proxies', default=[],
                        action='append',
                        help=('Enables the use of X-FORWARDED-FOR headers ' +
                              'to identify the IP of clients connecting ' +
                              'through these trusted proxies.'))
    parser.add_argument('--api-version', default='0.91.2',
                        help=('API version currently in use.'))
    parser.add_argument('--no-file-logs',
                        help=('Disable logging to files. ' +
                              'Does not disable --access-logs.'),
                        action='store_true', default=False)
    parser.add_argument('--log-path',
                        help=('Defines directory to save log files to.'),
                        default='logs/')
    parser.add_argument('--dump',
                        help=('Dump censored debug info about the ' +
                              'environment and auto-upload to ' +
                              'hastebin.com.'),
                        action='store_true', default=False)
    parser.add_argument('-sazl', '--show-all-zoom-level',
                        help=('Show all Pokemon, even excluded, at this map '
                              'zoom level. Set to 0 to disable this feature. '
                              'Set to 19 or higher for nice results.'),
                        type=int, default=0)
    verbose = parser.add_mutually_exclusive_group()
    verbose.add_argument('-v',
                         help=('Show debug messages from RocketMap ' +
                               'and pgoapi. Can be repeated up to 3 times.'),
                         action='count', default=0, dest='verbose')
    verbose.add_argument('--verbosity',
                         help=('Show debug messages from RocketMap ' +
                               'and pgoapi.'),
                         type=int, dest='verbose')
    parser.add_argument('-rst', '--rareless-scans-threshold',
                        help=('Mark an account as blind/shadowbanned after '
                              'this many scans without finding any rare '
                              'Pokemon.'),
                        type=int, default=10)
    parser.add_argument('-rb', '--rotate-blind',
                        help='Rotate out blinded accounts.',
                        action='store_true', default=False)
    parser.add_argument('-pgpu', '--pgpool-url', default=None,
                        help='URL of PGPool account manager.')
    parser.add_argument('-gxp', '--gain-xp',
                        help='Do various things to let map accounts gain XP.',
                        action='store_true', default=False)
    parser.add_argument('-gen', '--generate-images',
                        help='Use ImageMagick to generate dynamic icons on demand.',
                        action='store_true', default=False)
    parser.add_argument('-pgsu', '--pgscout-url', default=None,
                        help='URL to query PGScout for Pokemon IV/CP.')
    parser.add_argument('-lurl', '--lure-url', default=None,
                        help='URL to query lure.')
    parser.add_argument('-pa', '--pogo-assets', default=None,
                        help='Directory pointing to optional PogoAssets root directory.')
    parser.add_argument('-uas', '--user-auth-service', default=None,
                        help='Force end users to auth to an external service.')
    parser.add_argument('-uascid', '--uas-client-id', default=None,
                        help='Client ID for user external authentication.')
    parser.add_argument('-uascs', '--uas-client-secret', default=None,
                        help='Client Secret for user external authentication.')
    parser.add_argument('-uasho', '--uas-host-override', default=None,
                        help='Host override for user external authentication.')
    parser.add_argument('-uasdrg', '--uas-discord-required-guilds', default=None,
                        help='Required Discord Guild(s) for user external authentication.')
    parser.add_argument('-uasdgi', '--uas-discord-guild-invite', default=None,
                        help='Link for users not in required guild.')
    parser.add_argument('-uasdrr', '--uas-discord-required-roles', default=None,
                        help='Required Discord Guild Role(s) for user external authentication.')
    parser.add_argument('-uasdbt', '--uas-discord-bot-token', default=None,
                        help='Discord Bot Token for user external authentication.')
    rarity = parser.add_argument_group('Dynamic Rarity')
    rarity.add_argument('-Rh', '--rarity-hours',
                        help=('Number of hours of Pokemon data to use' +
                              ' to calculate dynamic rarity. Decimals' +
                              ' allowed. Default: 48. 0 to use all data.'),
                        type=float, default=48)
    rarity.add_argument('-Rf', '--rarity-update-frequency',
                        help=('How often (in minutes) the dynamic rarity' +
                              ' should be updated. Decimals allowed.' +
                              ' Default: 0. 0 to disable.'),
                        type=float, default=0)
<<<<<<< HEAD

    parser.add_argument('-Rct', '--rarity-cache-timer',
                        help=('How often (in minutes) the dynamic rarity cache' +
                              ' should be updated. Only works if at least one instance use -Rf' +
                              ' Default: 5.'),
                        type=float, default=5)

=======
    statusp = parser.add_argument_group('Status Page')
    statusp.add_argument('-SPp', '--status-page-password', default=None,
                         help='Set the status page password.')
    statusp.add_argument('-SPf', '--status-page-filter',
                         help=('Filter worker status that are inactive for ' +
                               'X minutes. Default: 30, 0 to disable.'),
                         type=int, default=30)
>>>>>>> c4653e1a
    parser.set_defaults(DEBUG=False)

    args = parser.parse_args()

    if args.only_server:
        if args.location is None:
            parser.print_usage()
            print(sys.argv[0] +
                  ": error: arguments -l/--location is required.")
            sys.exit(1)
    else:
        # If using a CSV file, add the data where needed into the username,
        # password and auth_service arguments.
        # CSV file should have lines like "ptc,username,password",
        # "username,password" or "username".
        if args.accountcsv is not None and args.pgpool_url is None:
            # Giving num_fields something it would usually not get.
            num_fields = -1
            with open(args.accountcsv, 'r') as f:
                for num, line in enumerate(f, 1):

                    fields = []

                    # First time around populate num_fields with current field
                    # count.
                    if num_fields < 0:
                        num_fields = line.count(',') + 1

                    csv_input = []
                    csv_input.append('')
                    csv_input.append('<username>')
                    csv_input.append('<username>,<password>')
                    csv_input.append('<ptc/google>,<username>,<password>')

                    # If the number of fields is different,
                    # then this is not a CSV.
                    if num_fields != line.count(',') + 1:
                        print(sys.argv[0] +
                              ": Error parsing CSV file on line " + str(num) +
                              ". Your file started with the following " +
                              "input, '" + csv_input[num_fields] +
                              "' but now you gave us '" +
                              csv_input[line.count(',') + 1] + "'.")
                        sys.exit(1)

                    field_error = ''
                    line = line.strip()

                    # Ignore blank lines and comment lines.
                    if len(line) == 0 or line.startswith('#'):
                        continue

                    # If number of fields is more than 1 split the line into
                    # fields and strip them.
                    if num_fields > 1:
                        fields = line.split(",")
                        fields = map(str.strip, fields)

                    # If the number of fields is one then assume this is
                    # "username". As requested.
                    if num_fields == 1:
                        # Empty lines are already ignored.
                        args.username.append(line)

                    # If the number of fields is two then assume this is
                    # "username,password". As requested.
                    if num_fields == 2:
                        # If field length is not longer than 0 something is
                        # wrong!
                        if len(fields[0]) > 0:
                            args.username.append(fields[0])
                        else:
                            field_error = 'username'

                        # If field length is not longer than 0 something is
                        # wrong!
                        if len(fields[1]) > 0:
                            args.password.append(fields[1])
                        else:
                            field_error = 'password'

                    # If the number of fields is three then assume this is
                    # "ptc,username,password". As requested.
                    if num_fields >= 3:
                        # If field 0 is not ptc or google something is wrong!
                        if (fields[0].lower() == 'ptc' or
                                fields[0].lower() == 'google'):
                            args.auth_service.append(fields[0])
                        else:
                            field_error = 'method'

                        # If field length is not longer then 0 something is
                        # wrong!
                        if len(fields[1]) > 0:
                            args.username.append(fields[1])
                        else:
                            field_error = 'username'

                        # If field length is not longer then 0 something is
                        # wrong!
                        if len(fields[2]) > 0:
                            args.password.append(fields[2])
                        else:
                            field_error = 'password'

                    # If something is wrong display error.
                    if field_error != '':
                        type_error = 'empty!'
                        if field_error == 'method':
                            type_error = (
                                'not ptc or google instead we got \'' +
                                fields[0] + '\'!')
                        print(sys.argv[0] +
                              ": Error parsing CSV file on line " + str(num) +
                              ". We found " + str(num_fields) + " fields, " +
                              "so your input should have looked like '" +
                              csv_input[num_fields] + "'\nBut you gave us '" +
                              line + "', your " + field_error +
                              " was " + type_error)
                        sys.exit(1)

        errors = []

        if args.pgpool_url is None:
            num_auths = len(args.auth_service)
            num_usernames = 0
            num_passwords = 0

            if len(args.username) == 0:
                errors.append(
                    'Missing `username` either as -u/--username, csv file ' +
                    'using -ac, or in config.')
            else:
                num_usernames = len(args.username)

            if len(args.password) == 0:
                errors.append(
                    'Missing `password` either as -p/--password, csv file, ' +
                    'or in config.')
            else:
                num_passwords = len(args.password)

            if num_auths == 0:
                args.auth_service = ['ptc']

            num_auths = len(args.auth_service)

            if num_usernames > 1:
                if num_passwords > 1 and num_usernames != num_passwords:
                    errors.append((
                        'The number of provided passwords ({}) must match the ' +
                        'username count ({})').format(num_passwords,
                                                      num_usernames))
                if num_auths > 1 and num_usernames != num_auths:
                    errors.append((
                        'The number of provided auth ({}) must match the ' +
                        'username count ({}).').format(num_auths, num_usernames))
        elif args.workers is None:
            errors.append(
                'Missing `workers` either as -w/--workers or in config. Required when using PGPool.')

        if args.location is None:
            errors.append(
                'Missing `location` either as -l/--location or in config.')

        if args.step_limit is None:
            errors.append(
                'Missing `step_limit` either as -st/--step-limit or ' +
                'in config.')

        if len(errors) > 0:
            parser.print_usage()
            print(sys.argv[0] + ": errors: \n - " + "\n - ".join(errors))
            sys.exit(1)

        # Make the accounts list.
        args.accounts = []
        args.accounts_L30 = []
        if args.pgpool_url:
            # Request initial number of workers from PGPool
            args.pgpool_initial_accounts = pgpool_request_accounts(args, initial=True)
            # Request L30 accounts from PGPool
            if args.highlvl_workers > 0:
                args.accounts_L30 = pgpool_request_accounts(args, highlvl=True, initial=True)
        else:
            # Fill the pass/auth if set to a single value.
            if num_passwords == 1:
                args.password = [args.password[0]] * num_usernames
            if num_auths == 1:
                args.auth_service = [args.auth_service[0]] * num_usernames

            # Fill the accounts list.
            args.accounts = []
            for i, username in enumerate(args.username):
                args.accounts.append({'username': username,
                                      'password': args.password[i],
                                      'auth_service': args.auth_service[i]})

            # Prepare the L30 accounts for the account sets.
            if args.high_lvl_accounts:
                # Context processor.
                with open(args.high_lvl_accounts, 'r') as accs:
                    for line in accs:
                        # Make sure it's not an empty line.
                        if not line.strip():
                            continue

                        line = line.split(',')

                        # We need "service, username, password".
                        if len(line) < 3:
                            raise Exception('L30 account is missing a'
                                            + ' field. Each line requires: '
                                            + '"service,user,pass".')

                        # Let's remove trailing whitespace.
                        service = line[0].strip()
                        username = line[1].strip()
                        password = line[2].strip()

                        hlvl_account = {
                            'auth_service': service,
                            'username': username,
                            'password': password,
                            'captcha': False
                        }

                        args.accounts_L30.append(hlvl_account)

        # Prepare the IV/CP scanning filters.
        args.enc_whitelist = []

        # Make max workers equal number of accounts if unspecified, and disable
        # account switching.
        if args.pgpool_url is None:
            if args.workers is None:
                args.workers = len(args.accounts)
                args.account_search_interval = None

        # Disable search interval if 0 specified.
        if args.account_search_interval == 0:
            args.account_search_interval = None

        # Make sure we don't have an empty account list after adding command
        # line and CSV accounts.
        if args.pgpool_url is None:
            if len(args.accounts) == 0:
                print(sys.argv[0] +
                      ": Error: no accounts specified. Use -a, -u, and -p or " +
                      "--accountcsv to add accounts. Or use -pgpu/--pgpool-url to " +
                      "specify the URL of PGPool.")
                sys.exit(1)

        # create an empty set
        args.ignorelist = []
        if args.ignorelist_file:
            with open(args.ignorelist_file) as f:
                args.ignorelist = frozenset([int(l.strip()) for l in f])

        # Decide which scanning mode to use.
        if args.spawnpoint_scanning:
            args.scheduler = 'SpawnScan'
        elif args.skip_empty:
            args.scheduler = 'HexSearchSpawnpoint'
        elif args.speed_scan:
            args.scheduler = 'SpeedScan'
        else:
            args.scheduler = 'HexSearch'

        # Disable webhook scheduler updates if webhooks are disabled
        if args.webhooks is None:
            args.wh_types = frozenset()
        else:
            args.wh_types = frozenset([i for i in args.wh_types])

    # Normalize PGScout URL
    if args.pgscout_url:
        # Remove trailing slashes
        if args.pgscout_url.endswith('/'):
            args.pgscout_url = args.pgscout_url[:len(args.pgscout_url) - 1]
        # Add /iv if needed
        if not args.pgscout_url.endswith('/iv'):
            args.pgscout_url = '{}/iv'.format(args.pgscout_url)

    args.locales_dir = 'static/dist/locales'
    args.data_dir = 'static/dist/data'

    return args


def init_dynamic_images(args):
    if args.generate_images:
        executable = determine_imagemagick_binary()
        if executable:
            dyn_img.generate_images = True
            dyn_img.imagemagick_executable = executable
            log.info("Generating icons using ImageMagick executable '{}'.".format(executable))

            if args.pogo_assets:
                decr_assets_dir = os.path.join(args.pogo_assets, 'decrypted_assets')
                if os.path.isdir(decr_assets_dir):
                    log.info("Using PogoAssets repository at '{}'".format(args.pogo_assets))
                    dyn_img.pogo_assets = args.pogo_assets
                else:
                    log.error("Could not find PogoAssets repository at '{}'."
                              " Clone via 'git clone -depth 1 https://github.com/ZeChrales/PogoAssets.git'".format(args.pogo_assets))
        else:
            log.error("Could not find ImageMagick executable. Make sure you can execute either 'magick' (ImageMagick 7)"
                      " or 'convert' (ImageMagick 6) from the commandline. Otherwise you cannot use --generate-images")
            sys.exit(1)


def is_imagemagick_binary(binary):
    try:
        process = subprocess.Popen([binary, '-version'], stdout=subprocess.PIPE)
        out, err = process.communicate()
        return "ImageMagick" in out
    except:
        return False


def determine_imagemagick_binary():
    candidates = {
        'magick': 'magick convert',
        'convert': None
    }
    for c in candidates:
        if is_imagemagick_binary(c):
            return candidates[c] if candidates[c] else c
    return None


def init_args(args):
    """
    Initialize commandline arguments after parsing. Some things need to happen after parsing.

    :param args: The parsed commandline arguments
    """

    watchercfg = {}
    # IV/CP scanning.
    if args.enc_whitelist_file:
        log.info("Watching encounter whitelist file {} for changes.".format(args.enc_whitelist_file))
        watchercfg['enc_whitelist'] = (args.enc_whitelist_file, None)

    # Prepare webhook whitelist - empty list means no restrictions
    args.webhook_whitelist = []
    if args.webhook_whitelist_file:
        log.info("Watching webhook whitelist file {} for changes.".format(args.webhook_whitelist_file))
        watchercfg['webhook_whitelist'] = (args.webhook_whitelist_file, None)

    t = Thread(target=watch_pokemon_lists, args=(args, watchercfg))
    t.daemon = True
    t.start()

    init_dynamic_images(args)


def watch_pokemon_lists(args, cfg):
    while True:
        for args_key in cfg:
            filename, tstamp = cfg[args_key]

            statbuf = os.stat(filename)
            current_mtime = statbuf.st_mtime

            if current_mtime != tstamp:
                with open(filename) as f:
                    setattr(args, args_key, read_pokemon_ids_from_file(f))
                    log.info("File {} changed on disk. Re-read as {}.".format(filename, args_key))
                cfg[args_key] = (filename, current_mtime)

        time.sleep(5)


def now():
    # The fact that you need this helper...
    return int(time.time())


# Gets the seconds past the hour.
def cur_sec():
    return (60 * time.gmtime().tm_min) + time.gmtime().tm_sec


# Gets the total seconds past the hour for a given date.
def date_secs(d):
    return d.minute * 60 + d.second


# Checks to see if test is between start and end accounting for hour
# wraparound.
def clock_between(start, test, end):
    return ((start <= test <= end and start < end) or
            (not (end <= test <= start) and start > end))


# Return the s2sphere cellid token from a location.
def cellid(loc):
    return int(
        CellId.from_lat_lng(LatLng.from_degrees(loc[0], loc[1])).to_token(),
        16)


# Return approximate distance in meters.
def distance(pos1, pos2):
    return haversine((tuple(pos1))[0:2], (tuple(pos2))[0:2])


# Return True if distance between two locs is less than distance in meters.
def in_radius(loc1, loc2, radius):
    return distance(loc1, loc2) < radius


def i8ln(word):
    if not hasattr(i8ln, 'dictionary'):
        args = get_args()
        file_path = os.path.join(
            args.root_path,
            args.locales_dir,
            '{}.min.json'.format(args.locale))
        if os.path.isfile(file_path):
            with open(file_path, 'r') as f:
                i8ln.dictionary = json.loads(f.read())
        else:
            # If locale file is not found we set an empty dict to avoid
            # checking the file every time, we skip the warning for English as
            # it is not expected to exist.
            if not args.locale == 'en':
                log.warning(
                    'Skipping translations - unable to find locale file: %s',
                    file_path)
            i8ln.dictionary = {}
    if word in i8ln.dictionary:
        return i8ln.dictionary[word]
    else:
        return word


def get_pokemon_data(pokemon_id):
    if not hasattr(get_pokemon_data, 'pokemon'):
        args = get_args()
        file_path = os.path.join(
            args.root_path,
            args.data_dir,
            'pokemon.min.json')

        with open(file_path, 'r') as f:
            get_pokemon_data.pokemon = json.loads(f.read())
    return get_pokemon_data.pokemon[str(pokemon_id)]


def get_pokemon_id(pokemon_name):
    if not hasattr(get_pokemon_id, 'ids'):
        if not hasattr(get_pokemon_data, 'pokemon'):
            # initialize from file
            get_pokemon_data(1)

        get_pokemon_id.ids = {}
        for pokemon_id, data in get_pokemon_data.pokemon.iteritems():
            get_pokemon_id.ids[data['name']] = int(pokemon_id)

    return get_pokemon_id.ids.get(pokemon_name, -1)


def get_pokemon_name(pokemon_id):
    return i8ln(get_pokemon_data(pokemon_id)['name'])

def get_pokemon_types(pokemon_id):
    pokemon_types = get_pokemon_data(pokemon_id)['types']
    return map(lambda x: {"type": i8ln(x['type']), "color": x['color']},
               pokemon_types)


def get_moves_data(move_id):
    if not hasattr(get_moves_data, 'moves'):
        args = get_args()
        file_path = os.path.join(
            args.root_path,
            args.data_dir,
            'moves.min.json')

        with open(file_path, 'r') as f:
            get_moves_data.moves = json.loads(f.read())
    return get_moves_data.moves[str(move_id)]


def get_move_name(move_id):
    return i8ln(get_moves_data(move_id)['name'])


def get_move_damage(move_id):
    return i8ln(get_moves_data(move_id)['damage'])


def get_move_energy(move_id):
    return i8ln(get_moves_data(move_id)['energy'])


def get_move_type(move_id):
    move_type = get_moves_data(move_id)['type']
    return {'type': i8ln(move_type), 'type_en': move_type}


def dottedQuadToNum(ip):
    return struct.unpack("!L", socket.inet_aton(ip))[0]


def clear_dict_response(response):
    responses = [
        'GET_HATCHED_EGGS', 'GET_INVENTORY', 'CHECK_AWARDED_BADGES',
        'DOWNLOAD_SETTINGS', 'GET_BUDDY_WALKED', 'GET_INBOX'
    ]
    for item in responses:
        if item in response:
            del response[item]
    return response


def calc_pokemon_level(cp_multiplier):
    if cp_multiplier < 0.734:
        pokemon_level = (58.35178527 * cp_multiplier * cp_multiplier -
                         2.838007664 * cp_multiplier + 0.8539209906)
    else:
        pokemon_level = 171.0112688 * cp_multiplier - 95.20425243
    pokemon_level = int((round(pokemon_level) * 2) / 2)
    return pokemon_level


@memoize
def gmaps_reverse_geolocate(gmaps_key, locale, location):
    # Find the reverse geolocation
    geolocator = GoogleV3(api_key=gmaps_key)

    player_locale = {
        'country': 'US',
        'language': locale,
        'timezone': 'America/Denver'
    }

    try:
        reverse = geolocator.reverse(location)
        address = reverse[-1].raw['address_components']
        country_code = 'US'

        # Find country component.
        for component in address:
            # Look for country.
            component_is_country = any([t == 'country'
                                        for t in component.get('types', [])])

            if component_is_country:
                country_code = component['short_name']
                break

        try:
            timezone = geolocator.timezone(location)
            player_locale.update({
                'country': country_code,
                'timezone': str(timezone)
            })
        except Exception as e:
            log.exception('Exception on Google Timezone API. '
                          + 'Please check that you have Google Timezone API'
                          + ' enabled for your API key'
                          + ' (https://developers.google.com/maps/'
                          + 'documentation/timezone/intro): %s.', e)
    except Exception as e:
        log.exception('Exception while obtaining player locale: %s.'
                      + ' Using default locale.', e)

    return player_locale


# Get a future_requests FuturesSession that supports asynchronous workers
# and retrying requests on failure.
# Setting up a persistent session that is re-used by multiple requests can
# speed up requests to the same host, as it'll re-use the underlying TCP
# connection.
def get_async_requests_session(num_retries, backoff_factor, pool_size,
                               status_forcelist=None):
    # Use requests & urllib3 to auto-retry.
    # If the backoff_factor is 0.1, then sleep() will sleep for [0.1s, 0.2s,
    # 0.4s, ...] between retries. It will also force a retry if the status
    # code returned is in status_forcelist.
    if status_forcelist is None:
        status_forcelist = [500, 502, 503, 504]
    session = FuturesSession(max_workers=pool_size)

    # If any regular response is generated, no retry is done. Without using
    # the status_forcelist, even a response with status 500 will not be
    # retried.
    retries = Retry(total=num_retries, backoff_factor=backoff_factor,
                    status_forcelist=status_forcelist)

    # Mount handler on both HTTP & HTTPS.
    session.mount('http://', HTTPAdapter(max_retries=retries,
                                         pool_connections=pool_size,
                                         pool_maxsize=pool_size))
    session.mount('https://', HTTPAdapter(max_retries=retries,
                                          pool_connections=pool_size,
                                          pool_maxsize=pool_size))

    return session


# Get common usage stats.
def resource_usage():
    platform = sys.platform
    proc = psutil.Process()

    with proc.oneshot():
        cpu_usage = psutil.cpu_times_percent()
        mem_usage = psutil.virtual_memory()
        net_usage = psutil.net_io_counters()

        usage = {
            'platform': platform,
            'PID': proc.pid,
            'MEM': {
                'total': mem_usage.total,
                'available': mem_usage.available,
                'used': mem_usage.used,
                'free': mem_usage.free,
                'percent_used': mem_usage.percent,
                'process_percent_used': proc.memory_percent()
            },
            'CPU': {
                'user': cpu_usage.user,
                'system': cpu_usage.system,
                'idle': cpu_usage.idle,
                'process_percent_used': proc.cpu_percent(interval=1)
            },
            'NET': {
                'bytes_sent': net_usage.bytes_sent,
                'bytes_recv': net_usage.bytes_recv,
                'packets_sent': net_usage.packets_sent,
                'packets_recv': net_usage.packets_recv,
                'errin': net_usage.errin,
                'errout': net_usage.errout,
                'dropin': net_usage.dropin,
                'dropout': net_usage.dropout
            },
            'connections': {
                'ipv4': len(proc.connections('inet4')),
                'ipv6': len(proc.connections('inet6'))
            },
            'thread_count': proc.num_threads(),
            'process_count': len(psutil.pids())
        }

        # Linux only.
        if platform == 'linux' or platform == 'linux2':
            usage['sensors'] = {
                'temperatures': psutil.sensors_temperatures(),
                'fans': psutil.sensors_fans()
            }
            usage['connections']['unix'] = len(proc.connections('unix'))
            usage['num_handles'] = proc.num_fds()
        elif platform == 'win32':
            usage['num_handles'] = proc.num_handles()

    return usage


# Log resource usage to any logger.
def log_resource_usage(log_method):
    usage = resource_usage()
    log_method('Resource usage: %s.', usage)


# Generic method to support periodic background tasks. Thread sleep could be
# replaced by a tiny sleep, and time measuring, but we're using sleep() for
# now to keep resource overhead to an absolute minimum.
def periodic_loop(f, loop_delay_ms):
    while True:
        # Do the thing.
        f()
        # zZz :bed:
        time.sleep(loop_delay_ms / 1000)


# Periodically log resource usage every 'loop_delay_ms' ms.
def log_resource_usage_loop(loop_delay_ms=60000):
    # Helper method to log to specific log level.
    def log_resource_usage_to_debug():
        log_resource_usage(log.debug)

    periodic_loop(log_resource_usage_to_debug, loop_delay_ms)


# Return shell call output as string, replacing any errors with the
# error's string representation.
def check_output_catch(command):
    try:
        result = subprocess.check_output(command,
                                         stderr=subprocess.STDOUT,
                                         shell=True)
    except Exception as ex:
        result = 'ERROR: ' + ex.output.replace(os.linesep, ' ')
    finally:
        return result.strip()


# Automatically censor all necessary fields. Lists will return
# their length, all other items will return 'censored_tag'.
def _censor_args_namespace(args, censored_tag):
    fields_to_censor = [
        'accounts',
        'accounts_L30',
        'username',
        'password',
        'auth_service',
        'proxy',
        'webhooks',
        'webhook_blacklist',
        'webhook_whitelist',
        'config',
        'accountcsv',
        'high_lvl_accounts',
        'geofence_file',
        'geofence_excluded_file',
        'ignorelist_file',
        'enc_whitelist_file',
        'webhook_whitelist_file',
        'webhook_blacklist_file',
        'db',
        'proxy_file',
        'log_path',
        'encrypt_lib',
        'ssl_certificate',
        'ssl_privatekey',
        'location',
        'captcha_key',
        'captcha_dsk',
        'manual_captcha_domain',
        'host',
        'port',
        'gmaps_key',
        'db_name',
        'db_user',
        'db_pass',
        'db_host',
        'db_port',
        'status_name',
        'status_page_password',
        'hash_key',
        'trusted_proxies'
    ]

    for field in fields_to_censor:
        # Do we have the field?
        if field in args:
            value = args[field]

            # Replace with length of list or censored tag.
            if isinstance(value, list):
                args[field] = len(value)
            else:
                args[field] = censored_tag

    return args


# Get censored debug info about the environment we're running in.
def get_censored_debug_info():
    CENSORED_TAG = '<censored>'
    args = _censor_args_namespace(vars(get_args()), CENSORED_TAG)

    # Get git status.
    status = check_output_catch('git status')
    log = check_output_catch('git log -1')
    remotes = check_output_catch('git remote -v')

    # Python, pip, node, npm.
    python = sys.version.replace(os.linesep, ' ').strip()
    pip = check_output_catch('pip -V')
    node = check_output_catch('node -v')
    npm = check_output_catch('npm -v')

    return {
        'args': args,
        'git': {
            'status': status,
            'log': log,
            'remotes': remotes
        },
        'versions': {
            'python': python,
            'pip': pip,
            'node': node,
            'npm': npm
        }
    }


# Post a string of text to a hasteb.in and retrieve the URL.
def upload_to_hastebin(text):
    log.info('Uploading info to hastebin.com...')
    response = requests.post('https://hastebin.com/documents', data=text)
    return response.json()['key']


# Get censored debug info & auto-upload to hasteb.in.
def get_debug_dump_link():
    debug = get_censored_debug_info()
    args = debug['args']
    git = debug['git']
    versions = debug['versions']

    # Format debug info for text upload.
    result = '''#######################
### RocketMap debug ###
#######################

## Versions:
'''

    # Versions first, for readability.
    result += '- Python: ' + versions['python'] + '\n'
    result += '- pip: ' + versions['pip'] + '\n'
    result += '- Node.js: ' + versions['node'] + '\n'
    result += '- npm: ' + versions['npm'] + '\n'

    # Next up is git.
    result += '\n\n' + '## Git:' + '\n'
    result += git['status'] + '\n'
    result += '\n\n' + git['remotes'] + '\n'
    result += '\n\n' + git['log'] + '\n'

    # And finally, our censored args.
    result += '\n\n' + '## Settings:' + '\n'
    result += pformat(args, width=1)

    # Upload to hasteb.in.
    return upload_to_hastebin(result)


def get_pokemon_rarity(total_spawns_all, total_spawns_pokemon):
    spawn_group = 'Common'

    spawn_rate_pct = total_spawns_pokemon / float(total_spawns_all)
    spawn_rate_pct = round(100 * spawn_rate_pct, 4)

    if spawn_rate_pct < 0.01:
        spawn_group = 'Ultra Rare'
    elif spawn_rate_pct < 0.03:
        spawn_group = 'Very Rare'
    elif spawn_rate_pct < 0.5:
        spawn_group = 'Rare'
    elif spawn_rate_pct < 1:
        spawn_group = 'Uncommon'

    return spawn_group


def dynamic_rarity_refresher(db_updates_queue):
    # If we import at the top, pogom.models will import pogom.utils,
    # causing the cyclic import to make some things unavailable.
    from pogom.models import Pokemon
    from pogom.models import Rarity

    # Refresh every x hours.
    args = get_args()
    hours = args.rarity_hours
    root_path = args.root_path

    rarities_path = os.path.join(root_path, 'static/dist/data/rarity.json')
    update_frequency_mins = args.rarity_update_frequency
    refresh_time_sec = update_frequency_mins * 60

    while True:
        log.info('Updating dynamic rarity...')

        start = default_timer()
        db_rarities = Pokemon.get_spawn_counts(hours)
        total = db_rarities['total']
        pokemon = db_rarities['pokemon']

        # Store as an easy lookup table for front-end.
        rarities = {}

        for poke in pokemon:
            rarities[poke['pokemon_id']] = get_pokemon_rarity(total,
                                                                poke['count'])

<<<<<<< HEAD
        Rarity.update_pokemon_rarity_db(rarities, db_updates_queue) 

=======
>>>>>>> c4653e1a
        # Save to file.
        with open(rarities_path, 'w') as outfile:
            json.dump(rarities, outfile)

        duration = default_timer() - start
        log.info('Updated dynamic rarity. It took %.2fs for %d entries.',
                    duration,
                    total)

        # Wait x seconds before next refresh.
        log.debug('Waiting %d minutes before next dynamic rarity update.',
                    refresh_time_sec / 60)
        time.sleep(refresh_time_sec)

# Translate peewee model class attribute to database column name.
def peewee_attr_to_col(cls, field):
    field_column = getattr(cls, field)

    # Only try to do it on populated fields.
    if field_column is not None:
        field_column = field_column.db_column
    else:
        field_column = field

    return field_column<|MERGE_RESOLUTION|>--- conflicted
+++ resolved
@@ -600,15 +600,11 @@
                               ' should be updated. Decimals allowed.' +
                               ' Default: 0. 0 to disable.'),
                         type=float, default=0)
-<<<<<<< HEAD
-
     parser.add_argument('-Rct', '--rarity-cache-timer',
                         help=('How often (in minutes) the dynamic rarity cache' +
                               ' should be updated. Only works if at least one instance use -Rf' +
                               ' Default: 5.'),
                         type=float, default=5)
-
-=======
     statusp = parser.add_argument_group('Status Page')
     statusp.add_argument('-SPp', '--status-page-password', default=None,
                          help='Set the status page password.')
@@ -616,7 +612,7 @@
                          help=('Filter worker status that are inactive for ' +
                                'X minutes. Default: 30, 0 to disable.'),
                          type=int, default=30)
->>>>>>> c4653e1a
+
     parser.set_defaults(DEBUG=False)
 
     args = parser.parse_args()
@@ -1503,11 +1499,9 @@
             rarities[poke['pokemon_id']] = get_pokemon_rarity(total,
                                                                 poke['count'])
 
-<<<<<<< HEAD
+
         Rarity.update_pokemon_rarity_db(rarities, db_updates_queue) 
 
-=======
->>>>>>> c4653e1a
         # Save to file.
         with open(rarities_path, 'w') as outfile:
             json.dump(rarities, outfile)
