--- conflicted
+++ resolved
@@ -505,7 +505,6 @@
                          help=('Show debug messages from RocketMap ' +
                                'and pgoapi.'),
                          type=int, dest='verbose')
-<<<<<<< HEAD
     parser.add_argument('-rst', '--rareless-scans-threshold',
                         help=('Mark an account as blind/shadowbanned after '
                               'this many scans without finding any rare '
@@ -518,13 +517,12 @@
                         help='URL of PGPool account manager.')
     parser.add_argument('-gxp', '--gain-xp',
                         help='Do various things to let map accounts gain XP.',
+                        action='store_true', default=False)
     parser.add_argument('-gen', '--generate-images',
                         help='Use ImageMagick to generate gym images on demand.',
                         action='store_true', default=False)
-=======
     parser.add_argument('-pgsu', '--pgscout-url', default=None,
                         help='URL to query PGScout for Pokemon IV/CP.')
->>>>>>> 91d556d3
     parser.set_defaults(DEBUG=False)
 
     args = parser.parse_args()
@@ -771,14 +769,6 @@
         # Prepare the IV/CP scanning filters.
         args.enc_whitelist = []
 
-<<<<<<< HEAD
-=======
-        # IV/CP scanning.
-        if args.enc_whitelist_file:
-            with open(args.enc_whitelist_file) as f:
-                args.enc_whitelist = read_pokemon_ids_from_file(f)
-
->>>>>>> 91d556d3
         # Make max workers equal number of accounts if unspecified, and disable
         # account switching.
         if args.pgpool_url is None:
