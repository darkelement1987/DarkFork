--- conflicted
+++ resolved
@@ -230,17 +230,11 @@
 
 
 def draw_raid_level(raidlevel):
-<<<<<<< HEAD
-    return draw_badge(
-        badge_upper_right, raid_colors[int((raidlevel - 1) / 2)], "white",
-        raidlevel)
-=======
     args = get_args()
     fill_col = ("white" if args.black_white_badges
-        else raid_colors[int((raidlevel -1) / 2)])
+        else raid_colors[int((raidlevel - 1) / 2)])
     text_col = "black" if args.black_white_badges else "white"
     return draw_badge(badge_upper_right, fill_col, text_col, raidlevel)
->>>>>>> 8fc781cb
 
 
 def draw_battle_indicator():
