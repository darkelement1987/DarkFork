<!DOCTYPE html>
<html lang="{{lang}}">
  <head>
    <meta charset="utf-8">
    <title>RocketMap</title>
    <meta name="viewport" content="width=device-width, initial-scale=1, maximum-scale=1, minimum-scale=1, user-scalable=no, minimal-ui">
    <meta name="apple-mobile-web-app-capable" content="yes">
    <meta name="apple-mobile-web-app-status-bar-style" content="black">
    <meta name="apple-mobile-web-app-title" content="PokeMap">
    <meta name="mobile-web-app-capable" content="yes">
    <meta name="theme-color" content="#3b3b3b">
    <!-- Fav- & Apple-Touch-Icons -->
    <!-- Favicon -->
    <link rel="shortcut icon" href="{{ url_for('static', filename='images/appicons/favicon.ico').lstrip('/') }}" type="image/x-icon">
    <!-- non-retina iPhone pre iOS 7 -->
    <link rel="apple-touch-icon" href="{{ url_for('static', filename='images/appicons/114x114.png').lstrip('/') }}" sizes="57x57">
    <!-- non-retina iPad pre iOS 7 -->
    <link rel="apple-touch-icon" href="{{ url_for('static', filename='images/appicons/144x144.png').lstrip('/') }}" sizes="72x72">
    <!-- non-retina iPad iOS 7 -->
    <link rel="apple-touch-icon" href="{{ url_for('static', filename='images/appicons/152x152.png').lstrip('/') }}" sizes="76x76">
    <!-- retina iPhone pre iOS 7 -->
    <link rel="apple-touch-icon" href="{{ url_for('static', filename='images/appicons/114x114.png').lstrip('/') }}" sizes="114x114">
    <!-- retina iPhone iOS 7 -->
    <link rel="apple-touch-icon" href="{{ url_for('static', filename='images/appicons/120x120.png').lstrip('/') }}" sizes="120x120">
    <!-- retina iPad pre iOS 7 -->
    <link rel="apple-touch-icon" href="{{ url_for('static', filename='images/appicons/144x144.png').lstrip('/') }}" sizes="144x144">
    <!-- retina iPad iOS 7 -->
    <link rel="apple-touch-icon" href="{{ url_for('static', filename='images/appicons/152x152.png').lstrip('/') }}" sizes="152x152">
    <!-- retina iPhone 6 iOS 7 -->
    <link rel="apple-touch-icon" href="{{ url_for('static', filename='images/appicons/180x180.png').lstrip('/') }}" sizes="180x180">
    <link rel="stylesheet" href="{{ url_for('static', filename='dist/css/app.min.css').lstrip('/') }}">
    <!-- CDN -->
    <link rel="stylesheet" href="https://cdnjs.cloudflare.com/ajax/libs/jqueryui/1.12.0/jquery-ui.min.css">
    <link rel="stylesheet" href="https://cdn.datatables.net/1.10.12/css/jquery.dataTables.css">
    <link rel="stylesheet" href="https://cdnjs.cloudflare.com/ajax/libs/toastr.js/latest/toastr.min.css">
    <link rel="stylesheet" href="https://cdnjs.cloudflare.com/ajax/libs/sweetalert/1.1.3/sweetalert.min.css">
    <!-- Custom CSS code-->
      {% if show.custom_css %}
    <link rel="stylesheet" type="text/css" href="static/css/custom.css">
      {% endif %}
  </head>
  <body id="top" class="mapPage">
    <div class="wrapper">
      <!-- Header -->
      <header id="header">
        <a href="#nav"><span class="label">Options</span></a>
        <h1><a href="./">RocketMap<img class='rocket icon' src='static/images/rocket.png'></a></h1>
        <a href="#stats" id="statsToggle" class="statsNav" style="float: right;"><span class="label">Stats</span></a>
        <a href="status" target="_blank" style="float: right;"><span class="label">Status</span></a>
        <span id="weatherInfo" style="float: right; vertical-align: middle;"></span>
      </header>
      <!-- NAV -->
      <nav id="nav">
        <div id="nav-accordion">
          <h3><i class="fa fa-map-marker fa-fw"></i>Marker Settings</h3>
          <div>
              {% if show.pokemons %}
            <div class="form-control switch-container">
              <h3>Pokémon</h3>
              <div class="onoffswitch">
                <input id="pokemon-switch" type="checkbox" name="pokemon-switch" class="onoffswitch-checkbox" checked>
                <label class="onoffswitch-label" for="pokemon-switch">
                <span class="switch-label" data-on="On" data-off="Off"></span>
                <span class="switch-handle"></span>
                </label>
              </div>
            </div>
              {% endif %}
              {% if show.raids %}
            <div class="form-control switch-container">
              <h3>Raids</h3>
              <div class="onoffswitch">
                <input id="raids-switch" type="checkbox" name="raids-switch" class="onoffswitch-checkbox" checked>
                <label class="onoffswitch-label" for="raids-switch">
                <span class="switch-label" data-on="On" data-off="Off"></span>
                <span class="switch-handle"></span>
                </label>
              </div>
            </div>
            <div id="raids-filter-wrapper" style="display:none">
              <div class="form-control switch-container" id="raid-active-gym-wrapper">
                <h3>Show Active Raids only</h3>
                <div class="onoffswitch">
                  <input id="raid-active-gym-switch" type="checkbox" name="raid-active-gym-switch" class="onoffswitch-checkbox" checked>
                  <label class="onoffswitch-label" for="raid-active-gym-switch">
                  <span class="switch-label" data-on="On" data-off="Off"></span>
                  <span class="switch-handle"></span>
                  </label>
                </div>
              </div>
              <div class="form-control switch-container" id="min-raid-level-only-wrapper">
                <h3>Minimum Raid Level</h3>
                <select name="raid-min-level-only-switch" id="raid-min-level-only-switch">
                  <option value="1">Level 1</option>
                  <option value="2">Level 2</option>
                  <option value="3">Level 3</option>
                  <option value="4">Level 4</option>
                  <option value="5">Level 5</option>
                </select>
              </div>
              <div class="form-control switch-container" id="max-raid-level-only-wrapper">
                <h3>Maximum Raid Level</h3>
                <select name="raid-max-level-only-switch" id="raid-max-level-only-switch">
                  <option value="1">Level 1</option>
                  <option value="2">Level 2</option>
                  <option value="3">Level 3</option>
                  <option value="4">Level 4</option>
                  <option value="5">Level 5</option>
                </select>
              </div>
            </div>
              {% endif %}
              {% if show.gyms %}
            <div class="form-control switch-container">
              <h3>Gyms</h3>
              <div class="onoffswitch">
                <input id="gyms-switch" type="checkbox" name="gyms-switch" class="onoffswitch-checkbox" checked>
                <label class="onoffswitch-label" for="gyms-switch">
                <span class="switch-label" data-on="On" data-off="Off"></span>
                <span class="switch-handle"></span>
                </label>
              </div>
            </div>
              {% if show.gym_info %}
            <div class="form-control switch-container" id="gym-sidebar-wrapper" style="display:none">
              <h3>Use Gym Sidebar</h3>
              <div class="onoffswitch">
                <input id="gym-sidebar-switch" type="checkbox" name="gym-sidebar-switch" class="onoffswitch-checkbox" checked>
                <label class="onoffswitch-label" for="gym-sidebar-switch">
                <span class="switch-label" data-on="On" data-off="Off"></span>
                <span class="switch-handle"></span>
                </label>
              </div>
            </div>
              {% endif %}
            <div id="gyms-filter-wrapper" style="display:none">
              <div class="form-control switch-container" id="team-gyms-only-wrapper">
                <h3>Team</h3>
                <select name="team-gyms-filter-switch" id="team-gyms-only-switch">
                  <option value="0">All</option>
                  <option value="1">Mystic</option>
                  <option value="2">Valor</option>
                  <option value="3">Instinct</option>
                </select>
              </div>
              <div class="form-control switch-container" id="open-gyms-only-wrapper">
                <h3>Open Spot</h3>
                <div class="onoffswitch">
                  <input id="open-gyms-only-switch" type="checkbox" name="open-gyms-only-switch" class="onoffswitch-checkbox" checked>
                  <label class="onoffswitch-label" for="open-gyms-only-switch">
                  <span class="switch-label" data-on="On" data-off="Off"></span>
                  <span class="switch-handle"></span>
                  </label>
                </div>
              </div>
              <div class="form-control switch-container" id="min-level-gyms-filter-wrapper">
                <h3>Minimum Level</h3>
                <select name="min-level-gyms-filter-switch" id="min-level-gyms-filter-switch">
                  <option value="0">0</option>
                  <option value="1">1</option>
                  <option value="2">2</option>
                  <option value="3">3</option>
                  <option value="4">4</option>
                  <option value="5">5</option>
                  <option value="6">6</option>
                </select>
              </div>
              <div class="form-control switch-container" id="max-level-gyms-filter-wrapper">
                <h3>Maximum Level</h3>
                <select name="max-level-gyms-filter-switch" id="max-level-gyms-filter-switch">
                  <option value="0">0</option>
                  <option value="1">1</option>
                  <option value="2">2</option>
                  <option value="3">3</option>
                  <option value="4">4</option>
                  <option value="5">5</option>
                  <option value="6">6</option>
                </select>
              </div>
               <div class="form-control switch-container" id="last-update-gyms-wrapper">
                 <h3>Last Scan</h3>
                <select name="last-update-gyms-switch" id="last-update-gyms-switch">
                  <option value="0">All</option>
                  <option value="1">Last Hour</option>
                  <option value="6">Last 6 Hours</option>
                  <option value="12">Last 12 Hours</option>
                  <option value="24">Last 24 Hours</option>
                  <option value="168">Last Week</option>
                </select>
              </div>
            </div>
              {% endif %}
              {% if show.pokestops %}
            <div class="form-control switch-container">
              <h3>Pokéstops</h3>
              <div class="onoffswitch">
                <input id="pokestops-switch" type="checkbox" name="pokestops-switch" class="onoffswitch-checkbox" checked>
                <label class="onoffswitch-label" for="pokestops-switch">
                <span class="switch-label" data-on="On" data-off="Off"></span>
                <span class="switch-handle"></span>
                </label>
              </div>
            </div>
            <div class="form-control switch-container" id="lured-pokestops-only-wrapper" style="display:none">
              <select name="lured-pokestops-only-switch" id="lured-pokestops-only-switch">
                <option value="0">All</option>
                <option value="1">Only Lured</option>
              </select>
            </div>
              {% endif %}
            <div class="form-control switch-container">
              <h3>Scanned Locations</h3>
              <div class="onoffswitch">
                <input id="scanned-switch" type="checkbox" name="scanned-switch" class="onoffswitch-checkbox">
                <label class="onoffswitch-label" for="scanned-switch">
                <span class="switch-label" data-on="On" data-off="Off"></span>
                <span class="switch-handle"></span>
                </label>
              </div>
            </div>
            <div class="form-control switch-container">
              <h3>Spawn Points</h3>
              <div class="onoffswitch">
                <input id="spawnpoints-switch" type="checkbox" name="spawnpoints-switch" class="onoffswitch-checkbox">
                <label class="onoffswitch-label" for="spawnpoints-switch">
                <span class="switch-label" data-on="On" data-off="Off"></span>
                <span class="switch-handle"></span>
                </label>
              </div>
            </div>
            <div class="form-control switch-container">
              <h3>Ranges</h3>
              <div class="onoffswitch">
                <input id="ranges-switch" type="checkbox" name="ranges-switch" class="onoffswitch-checkbox">
                <label class="onoffswitch-label" for="ranges-switch">
                <span class="switch-label" data-on="On" data-off="Off"></span>
                <span class="switch-handle"></span>
                </label>
              </div>
            </div>
              {% if show.pokemons %}
            <div class="form-control">
              <label for="exclude-pokemon">
              <h3>Hide Pokémon</h3>
              <div style="max-height:165px;overflow-y:auto">
                <select id="exclude-pokemon" multiple="multiple"></select>
              </div>
              </label>
			  </div>
            <div class="form-control switch-container" id="exclude-rarity-wrapper">
              <h3>Exclude Rarity</h3>
              <select name="exclude-rarity" id="exclude-rarity">
                <option value="0">None</option>
                <option value="1">Common</option>
                <option value="2">Uncommon and below</option>
                <option value="3">Rare and below</option>
                <option value="4">Very Rare and below</option>
                <option value="5">Ultra Rare and below</option>
              </select>
            </div>
			
				{% if show.encounter %}
            <div class="form-control switch-container">
              <h3>Pokémon Stats</h3>
              <div class="onoffswitch">
                <input id="pokemon-stats-switch" type="checkbox" name="pokemon-stats-switch" class="onoffswitch-checkbox" checked>
                <label class="onoffswitch-label" for="pokemon-stats-switch">
                <span class="switch-label" data-on="On" data-off="Off"></span>
                <span class="switch-handle"></span>
                </label>
              </div>
            </div>
				{% endif %}
			
              {% endif %}

            <div class="form-control switch-container">
                <h3>Weather</h3>
                <div class="onoffswitch">
                    <input id="weather-cells-switch" type="checkbox" name="ranges-switch" class="onoffswitch-checkbox">
                    <label class="onoffswitch-label" for="weather-cells-switch">
                        <span class="switch-label" data-on="On" data-off="Off"></span>
                        <span class="switch-handle"></span>
                    </label>
                </div>
            </div>
            <div class="form-control switch-container">
                <h3>Weather Grid</h3>
                <div class="onoffswitch">
                    <input id="s2cells-switch" type="checkbox" name="ranges-switch" class="onoffswitch-checkbox">
                    <label class="onoffswitch-label" for="s2cells-switch">
                        <span class="switch-label" data-on="On" data-off="Off"></span>
                        <span class="switch-handle"></span>
                    </label>
                </div>
            </div>
            <div class="form-control switch-container">
                <h3>Weather Alerts</h3>
                <div class="onoffswitch">
                    <input id="weather-alerts-switch" type="checkbox" name="ranges-switch" class="onoffswitch-checkbox">
                    <label class="onoffswitch-label" for="weather-alerts-switch">
                        <span class="switch-label" data-on="On" data-off="Off"></span>
                        <span class="switch-handle"></span>
                    </label>
                </div>
            </div>
          </div>

          <h3><i class="fa fa-location-arrow fa-fw"></i>Location &amp; Search Settings</h3>

          <div>
              {% if show.fixed_display %}
            <div class="form-control switch-container">
              <label for="next-location">
              <h3>Change search location</h3>
              <input id="next-location" type="text" name="next-location" placeholder="Change search location">
              </label>
            </div>
            <div class="form-control switch-container">
              <h3>Lock search marker</h3>
              <div class="onoffswitch">
                <input id="lock-marker-switch" type="checkbox" name="lock-marker-switch" class="onoffswitch-checkbox" checked/>
                <label class="onoffswitch-label" for="lock-marker-switch">
                <span class="switch-label" data-on="On" data-off="Off"></span>
                <span class="switch-handle"></span>
                </label>
              </div>
            </div>
            <div class="form-control switch-container">
              <h3>Search follows me</h3>
              <div class="onoffswitch">
                <input id="geoloc-switch" type="checkbox" name="geoloc-switch" class="onoffswitch-checkbox" checked/>
                <label class="onoffswitch-label" for="geoloc-switch">
                <span class="switch-label" data-on="On" data-off="Off"></span>
                <span class="switch-handle"></span>
                </label>
              </div>
            </div>
              {% endif %}
            <div class="form-control switch-container" >
              <h3>Start map at my position</h3>
              <div class="onoffswitch">
                <input id="start-at-user-location-switch" type="checkbox" name="start-at-user-location-switch" class="onoffswitch-checkbox" checked/>
                <label class="onoffswitch-label" for="start-at-user-location-switch">
                <span class="switch-label" data-on="On" data-off="Off"></span>
                <span class="switch-handle"></span>
                </label>
              </div>
            </div>
              {% if show.search_display %}
            <div class="form-control switch-container">
              <h3>Search</h3>
              <div class="onoffswitch">
                <input id="search-switch" type="checkbox" name="search-switch" class="onoffswitch-checkbox" checked/>
                <label class="onoffswitch-label" for="search-switch">
                <span class="switch-label" data-on="On" data-off="Off"></span>
                <span class="switch-handle"></span>
                </label>
              </div>
            </div>
              {% endif %}
            <div class="form-control switch-container">
              <h3>Follow me</h3>
              <div class="onoffswitch">
                <input id="follow-my-location-switch" type="checkbox" name="follow-my-location-switch" class="onoffswitch-checkbox" checked/>
                <label class="onoffswitch-label" for="follow-my-location-switch">
                <span class="switch-label" data-on="On" data-off="Off"></span>
                <span class="switch-handle"></span>
                </label>
              </div>
            </div>
              {% if show.scan_display %}
            <div class="form-control switch-container">
              <h3>Scan here button</h3>
              <div class="onoffswitch">
                <input id="scan-here-switch" type="checkbox" name="scan-here-switch" class="onoffswitch-checkbox" checked/>
                <label class="onoffswitch-label" for="scan-here-switch">
                <span class="switch-label" data-on="On" data-off="Off"></span>
                <span class="switch-handle"></span>
                </label>
              </div>
            </div>
              {% endif %}
          </div>

            {% if show.pokemons %}
          <h3><i class="fa fa-bullhorn fa-fw"></i>Notification Settings</h3>
          <div>
            <div class="form-control">
              <label for="notify-pokemon">
                <h3>Notify of Pokémon</h3>
                <div style="max-height:165px;overflow-y:auto">
                  <select id="notify-pokemon" multiple="multiple"></select>
                </div>
              </label>
            </div>
            <div class="form-control">
              <label for="notify-rarity">
                <h3>Notify of Rarity</h3>
                <div style="max-height:165px;overflow-y:auto">
                  <select id="notify-rarity" multiple="multiple"></select>
                </div>
              </label>
            </div>

              {% if show.encounter %}
			 <div id="notify-perfection-wrapper" style="display:none">
				<div class="form-control">
				  <label for="notify-perfection">
					<h3>Notify of Perfection</h3>
					<input id="notify-perfection" type="text" name="notify-perfection" placeholder="Minimum perfection %"/>
				  </label>
				</div>
			</div>
            <div class="form-control">
              <label for="notify-level">
                <h3>Notify of Level</h3>
                <input id="notify-level" type="text" name="notify-level" placeholder="Minimum level"/>
              </label>
            </div>
              {% endif %}
<<<<<<< HEAD
              {% if show.medalpokemon %}
              <div class="form-control switch-container" id="medal-rattata-wrapper">
                <h3>Tiny Rattata</h3>
                <div class="onoffswitch">
                  <input id="medal-rattata-switch" type="checkbox" name="medal-rattata-switch" class="onoffswitch-checkbox" checked>
                  <label class="onoffswitch-label" for="medal-rattata-switch">
=======
	    <div class="form-control switch-container">
                <h3>Prio Notify</h3>
                <div class="onoffswitch">
                  <input id="prio-notify-switch" type="checkbox" name="prio-notify-switch" class="onoffswitch-checkbox" checked>
                  <label class="onoffswitch-label" for="prio-notify-switch">
>>>>>>> c4653e1a
                  <span class="switch-label" data-on="On" data-off="Off"></span>
                  <span class="switch-handle"></span>
                  </label>
                </div>
              </div>
<<<<<<< HEAD
              <div class="form-control switch-container" id="medal-magikarp-wrapper">
                <h3>Big Magikarp</h3>
                <div class="onoffswitch">
                  <input id="medal-magikarp-switch" type="checkbox" name="medal-magikarp-switch" class="onoffswitch-checkbox" checked>
                  <label class="onoffswitch-label" for="medal-magikarp-switch">
                  <span class="switch-label" data-on="On" data-off="Off"></span>
                  <span class="switch-handle"></span>
                  </label>
                </div>
              </div>
              {% endif %}
=======
>>>>>>> c4653e1a
            <div class="form-control switch-container">
              <h3>Hide unnotified pokemon</h3>
              <div class="onoffswitch">
                <input id="hideunnotified-switch" type="checkbox" name="hideunnotified-switch" class="onoffswitch-checkbox" checked>
                <label class="onoffswitch-label" for="hideunnotified-switch">
                  <span class="switch-label" data-on="On" data-off="Off"></span>
                  <span class="switch-handle"></span>
                </label>
              </div>
            </div>
            <div class="form-control switch-container">
              <h3>Show browser popups</h3>
              <div class="onoffswitch">
                <input id="popups-switch" type="checkbox" name="popups-switch" class="onoffswitch-checkbox" checked>
                <label class="onoffswitch-label" for="popups-switch">
                  <span class="switch-label" data-on="On" data-off="Off"></span>
                  <span class="switch-handle"></span>
                </label>
              </div>
            </div>
            <div class="form-control switch-container">
              <h3>Disable bouncing</h3>
              <div class="onoffswitch">
                <input id="bounce-switch" type="checkbox" name="bounce-switch" class="onoffswitch-checkbox" checked>
                <label class="onoffswitch-label" for="bounce-switch">
                  <span class="switch-label" data-on="On" data-off="Off"></span>
                  <span class="switch-handle"></span>
                </label>
              </div>
            </div>
            <div class="form-control switch-container">
              <h3>Notify with sound</h3>
              <div class="onoffswitch">
                <input id="sound-switch" type="checkbox" name="sound-switch" class="onoffswitch-checkbox" checked>
                <label class="onoffswitch-label" for="sound-switch">
                  <span class="switch-label" data-on="On" data-off="Off"></span>
                  <span class="switch-handle"></span>
                </label>
              </div>
            </div>
              <div class="form-control switch-container">
              <h3>Use Pokémon cries</h3>
                <div class="onoffswitch">
                <input id="cries-switch" type="checkbox" name="cries-switch" class="onoffswitch-checkbox" checked>
                  <label class="onoffswitch-label" for="cries-switch">
                    <span class="switch-label" data-on="On" data-off="Off"></span>
                    <span class="switch-handle"></span>
                  </label>
                </div>
              </div>
          </div>
            {% endif %}
          <h3><i class="fa fa-map-o fa-fw"></i>Style Settings</h3>
          <div>
            <div class="form-control switch-container">
              <h3>Map Style</h3>
              <select id="map-style"></select>
            </div>
            <div class="form-control switch-container">
              <h3>Map Service Provider</h3>
              <select name="map-service-provider" id="map-service-provider">
                <option value="googlemaps">Google Maps</option>
                <option value="applemaps">Apple Maps</option>
              </select>
            </div>
            <div class="form-control switch-container">
              <h3>Icon Size</h3>
              <select name="pokemon-icon-size" id="pokemon-icon-size">
                <option value="-8">Small</option>
                <option value="0">Normal</option>
                <option value="10">Large</option>
                <option value="20">X-Large</option>
              </select>
            </div>
            <div class="form-control switch-container">
              <h3>Search Icon Marker</h3>
              <select name="iconmarker-style" id="iconmarker-style"></select>
            </div>

            <div class="form-control switch-container">
              <h3>Location Icon Marker</h3>
              <select name="locationmarker-style" id="locationmarker-style"></select>
            </div>
          </div>
        </div>
      <div>
        <center><button class="settings" onclick="confirm('Are you sure you want to reset settings to default values?') ? (localStorage.clear(), window.location.reload()) : false"><i class="fa fa-refresh fa-fw"></i>Reset Settings</button></center>
      </div>
      </nav>
      <nav id="stats">
        <div class="switch-container">
          <div class="switch-container">
            <div><center><a href="stats">Full Stats</a></center></div>
          </div>
          <div class="switch-container">
            <center><h1 id="stats-ldg-label">Loading...</h1></center>
          </div>
          <div class="stats-label-container">
            <center><h1 id="stats-pkmn-label"></h1></center>
          </div>
          <div id="pokemonList" style="color: black;">
            <table id="pokemonList_table" class="display" cellspacing="0" width="100%">
              <thead>
                <tr>
                  <th>Icon</th> <th>Name</th> <th>Count</th> <th>%</th>
                </tr>
              </thead>
              <tbody></tbody>
            </table>
            <div id="pokeStatStatus" style="color: black;"></div>
          </div>
          <div class="stats-label-container">
            <center><h1 id="stats-gym-label"></h1></center>
          </div>
          <div id="arenaList" style="color: black;"></div>
          <div class="stats-label-container">
            <center><h1 id="stats-pkstop-label"></h1></center>
          </div>
          <div id="pokestopList" style="color: black;"></div>
        </div>
      </nav>
      <nav id="gym-details">
        <center><h1>Loading...</h1></center>
      </nav>
      <div id="map"></div>
      <div class="fab" id="scan-here" style="display:none"></div>
    </div>
    <!-- Load JS libs before custom scripts. -->
    <script src="https://cdnjs.cloudflare.com/ajax/libs/jquery/3.2.1/jquery.min.js"></script>
    <script src="https://cdnjs.cloudflare.com/ajax/libs/jqueryui/1.12.1/jquery-ui.min.js"></script>
    <script src="https://cdnjs.cloudflare.com/ajax/libs/select2/4.0.3/js/select2.min.js"></script>
    <script src="https://cdn.datatables.net/1.10.12/js/jquery.dataTables.min.js"></script>
    <script src="https://cdnjs.cloudflare.com/ajax/libs/moment.js/2.18.1/moment-with-locales.min.js"></script>
    <script src="https://cdnjs.cloudflare.com/ajax/libs/push.js/1.0.4/push.min.js"></script>
    <script src="{{ url_for('static', filename='dist/js/vendor/markerclusterer.min.js').lstrip('/') }}"></script>
    <script src="https://cdnjs.cloudflare.com/ajax/libs/toastr.js/latest/toastr.min.js"></script>
    <script src="https://cdnjs.cloudflare.com/ajax/libs/sweetalert/1.1.3/sweetalert.min.js"></script>
    <script src="https://cdnjs.cloudflare.com/ajax/libs/jsts/1.5.0/jsts.min.js"></script>
    <script>
      var centerLat = {{lat}};
      var centerLng = {{lng}};
      var showConfig = {{show|tojson|safe}};
      var showAllZoomLevel = {{showAllZoomLevel}};
      var generateImages = {{generateImages}};
    </script>
    <script src="{{ url_for('static', filename='dist/js/app.min.js').lstrip('/') }}"></script>
    <script src="{{ url_for('static', filename='dist/js/map.common.min.js').lstrip('/') }}"></script>
    <!-- Load custom JS before map.js so it can change Store defaults. -->
      {% if show.custom_js %}
    <script src="{{ url_for('static', filename='dist/js/custom.min.js').lstrip('/') }}"></script>
      {% endif %}
    <script src="{{ url_for('static', filename='dist/js/map.min.js').lstrip('/') }}"></script>
    <script src="{{ url_for('static', filename='dist/js/stats.min.js').lstrip('/') }}"></script>
    <script src="{{ url_for('static', filename='dist/js/weather.min.js').lstrip('/') }}"></script>
    <script defer src="https://maps.googleapis.com/maps/api/js?key={{ gmaps_key }}&amp;callback=initMap&amp;libraries=places,geometry"></script>
    <script async src='https://www.google-analytics.com/analytics.js'></script>
  </body>
</html><|MERGE_RESOLUTION|>--- conflicted
+++ resolved
@@ -419,26 +419,27 @@
               </label>
             </div>
               {% endif %}
-<<<<<<< HEAD
+            <div class="form-control switch-container">
+                <h3>Prio Notify</h3>
+                <div class="onoffswitch">
+                  <input id="prio-notify-switch" type="checkbox" name="prio-notify-switch" class="onoffswitch-checkbox" checked>
+                  <label class="onoffswitch-label" for="prio-notify-switch">
+                  <span class="switch-label" data-on="On" data-off="Off"></span>
+                  <span class="switch-handle"></span>
+                  </label>
+                </div>
+              </div>
               {% if show.medalpokemon %}
               <div class="form-control switch-container" id="medal-rattata-wrapper">
                 <h3>Tiny Rattata</h3>
                 <div class="onoffswitch">
                   <input id="medal-rattata-switch" type="checkbox" name="medal-rattata-switch" class="onoffswitch-checkbox" checked>
                   <label class="onoffswitch-label" for="medal-rattata-switch">
-=======
-	    <div class="form-control switch-container">
-                <h3>Prio Notify</h3>
-                <div class="onoffswitch">
-                  <input id="prio-notify-switch" type="checkbox" name="prio-notify-switch" class="onoffswitch-checkbox" checked>
-                  <label class="onoffswitch-label" for="prio-notify-switch">
->>>>>>> c4653e1a
                   <span class="switch-label" data-on="On" data-off="Off"></span>
                   <span class="switch-handle"></span>
                   </label>
                 </div>
               </div>
-<<<<<<< HEAD
               <div class="form-control switch-container" id="medal-magikarp-wrapper">
                 <h3>Big Magikarp</h3>
                 <div class="onoffswitch">
@@ -450,8 +451,7 @@
                 </div>
               </div>
               {% endif %}
-=======
->>>>>>> c4653e1a
+
             <div class="form-control switch-container">
               <h3>Hide unnotified pokemon</h3>
               <div class="onoffswitch">
